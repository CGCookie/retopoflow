'''
Copyright (C) 2015 CG Cookie
http://cgcookie.com
hello@cgcookie.com

Created by Jonathan Denning, Jonathan Williamson, and Patrick Moore

    This program is free software: you can redistribute it and/or modify
    it under the terms of the GNU General Public License as published by
    the Free Software Foundation, either version 3 of the License, or
    (at your option) any later version.

    This program is distributed in the hope that it will be useful,
    but WITHOUT ANY WARRANTY; without even the implied warranty of
    MERCHANTABILITY or FITNESS FOR A PARTICULAR PURPOSE.  See the
    GNU General Public License for more details.

    You should have received a copy of the GNU General Public License
    along with this program.  If not, see <http://www.gnu.org/licenses/>.
'''

bl_info = {
    "name":        "RetopoFlow",
    "description": "A suite of dedicated retopology tools for Blender",
    "author":      "Jonathan Denning, Jonathan Williamson, Patrick Moore",
    "version":     (1, 0, 1),
    "blender":     (2, 7, 5),
    "location":    "View 3D > Tool Shelf",
    "warning":     "",  # used for warning icon and text in addons panel
    "wiki_url":    "http://cgcookiemarkets.com/blender/all-products/retopoflow/?view=docs",
    "tracker_url": "https://github.com/CGCookie/retopoflow/issues",
    "category":    "3D View"
    }

# System imports
#None!!

# Blender imports
import bpy

#CGCookie imports
from .lib.common_utilities import bversion
if bversion() > '002.074.004':
    import bpy.utils.previews

#Menus, Panels, Interface and Icon 
from .icons import clear_icons
from .interface import CGCOOKIE_OT_retopoflow_panel, CGCOOKIE_OT_retopoflow_menu
from .preferences import RetopoFlowPreferences

#Tools
from .op_polystrips.polystrips_modal import CGC_Polystrips
from .op_contours.contours_modal import CGC_Contours
from .op_tweak.tweak_modal import CGC_Tweak
<<<<<<< HEAD
from .op_edgepatches.edgepatches_modal import CGC_EdgePatches
=======
from .op_eyedropper import CGC_EyeDropper

>>>>>>> b3728425

# Used to store keymaps for addon
addon_keymaps = []

def register():
    
    bpy.utils.register_class(RetopoFlowPreferences)
    bpy.utils.register_class(CGCOOKIE_OT_retopoflow_panel)
    bpy.utils.register_class(CGCOOKIE_OT_retopoflow_menu)
    
    bpy.utils.register_class(CGC_Polystrips)
    bpy.utils.register_class(CGC_Tweak)
    bpy.utils.register_class(CGC_Contours)
<<<<<<< HEAD
    bpy.utils.register_class(CGC_EdgePatches)
=======
    bpy.utils.register_class(CGC_EyeDropper)
>>>>>>> b3728425
    
    # Create the addon hotkeys
    kc = bpy.context.window_manager.keyconfigs.addon
   
    # create the mode switch menu hotkey
    km = kc.keymaps.new(name='3D View', space_type='VIEW_3D')
    kmi = km.keymap_items.new('wm.call_menu', 'V', 'PRESS', ctrl=True, shift=True)
    kmi.properties.name = 'object.retopology_menu' 
    kmi.active = True
    addon_keymaps.append((km, kmi))


def unregister():
    bpy.utils.unregister_class(CGC_Polystrips)
    bpy.utils.unregister_class(CGC_Tweak)
    bpy.utils.unregister_class(CGC_Contours)
<<<<<<< HEAD
    bpy.utils.unregister_class(CGC_EdgePatches)
=======
    bpy.utils.unregister_class(CGC_EyeDropper)
>>>>>>> b3728425
    
    bpy.utils.unregister_class(CGCOOKIE_OT_retopoflow_panel)
    bpy.utils.unregister_class(CGCOOKIE_OT_retopoflow_menu)
    bpy.utils.unregister_class(RetopoFlowPreferences)

    if bversion() > '002.074.004':
        clear_icons()

    # Remove addon hotkeys
    for km, kmi in addon_keymaps:
        km.keymap_items.remove(kmi)
    addon_keymaps.clear()
<|MERGE_RESOLUTION|>--- conflicted
+++ resolved
@@ -52,12 +52,8 @@
 from .op_polystrips.polystrips_modal import CGC_Polystrips
 from .op_contours.contours_modal import CGC_Contours
 from .op_tweak.tweak_modal import CGC_Tweak
-<<<<<<< HEAD
+from .op_eyedropper import CGC_EyeDropper
 from .op_edgepatches.edgepatches_modal import CGC_EdgePatches
-=======
-from .op_eyedropper import CGC_EyeDropper
-
->>>>>>> b3728425
 
 # Used to store keymaps for addon
 addon_keymaps = []
@@ -71,11 +67,7 @@
     bpy.utils.register_class(CGC_Polystrips)
     bpy.utils.register_class(CGC_Tweak)
     bpy.utils.register_class(CGC_Contours)
-<<<<<<< HEAD
-    bpy.utils.register_class(CGC_EdgePatches)
-=======
     bpy.utils.register_class(CGC_EyeDropper)
->>>>>>> b3728425
     
     # Create the addon hotkeys
     kc = bpy.context.window_manager.keyconfigs.addon
@@ -92,11 +84,7 @@
     bpy.utils.unregister_class(CGC_Polystrips)
     bpy.utils.unregister_class(CGC_Tweak)
     bpy.utils.unregister_class(CGC_Contours)
-<<<<<<< HEAD
-    bpy.utils.unregister_class(CGC_EdgePatches)
-=======
     bpy.utils.unregister_class(CGC_EyeDropper)
->>>>>>> b3728425
     
     bpy.utils.unregister_class(CGCOOKIE_OT_retopoflow_panel)
     bpy.utils.unregister_class(CGCOOKIE_OT_retopoflow_menu)
