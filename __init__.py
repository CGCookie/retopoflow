
'''
Copyright (C) 2015 CG Cookie
http://cgcookie.com
hello@cgcookie.com

Created by Jonathan Denning, Jonathan Williamson, and Patrick Moore

    This program is free software: you can redistribute it and/or modify
    it under the terms of the GNU General Public License as published by
    the Free Software Foundation, either version 3 of the License, or
    (at your option) any later version.

    This program is distributed in the hope that it will be useful,
    but WITHOUT ANY WARRANTY; without even the implied warranty of
    MERCHANTABILITY or FITNESS FOR A PARTICULAR PURPOSE.  See the
    GNU General Public License for more details.

    You should have received a copy of the GNU General Public License
    along with this program.  If not, see <http://www.gnu.org/licenses/>.
'''

bl_info = {
    "name":        "RetopoFlow",
    "description": "A suite of dedicated retopology tools for Blender",
    "author":      "Jonathan Denning, Jonathan Williamson, Patrick Moore",
<<<<<<< HEAD
    "version":     (1, 1, 2),
=======
    "version":     (1, 1, 3),
>>>>>>> 905ab37a
    "blender":     (2, 7, 6),
    "location":    "View 3D > Tool Shelf",
    "warning":     "",  # used for warning icon and text in addons panel
    "wiki_url":    "http://cgcookiemarkets.com/blender/all-products/retopoflow/?view=docs",
    "tracker_url": "https://github.com/CGCookie/retopoflow/issues",
    "category":    "3D View"
    }

# System imports
#None!!

# Blender imports
import bpy

#CGCookie imports
from .lib.common_utilities import bversion, check_source_target_objects


#Menus, Panels, Interface and Icon 
from .interface import CGCOOKIE_OT_retopoflow_panel, CGCOOKIE_OT_retopoflow_menu
from .preferences import RetopoFlowPreferences

if bversion() >= '002.076.000':
    from .icons import clear_icons
    import bpy.utils.previews

    from .icons import clear_icons
    #Tools
    from .op_polystrips.polystrips_modal import CGC_Polystrips
    from .op_contours.contours_modal import CGC_Contours
    from .op_tweak.tweak_modal import CGC_Tweak
    from .op_eyedropper.eyedropper_modal import CGC_EyeDropper
    from .op_loopcut.loopcut_modal import CGC_LoopCut
    from .op_edgeslide.edgeslide_modal import CGC_EdgeSlide


# Used to store keymaps for addon
addon_keymaps = []

def register():
    
    bpy.app.handlers.scene_update_post.append(check_source_target_objects)

    bpy.utils.register_class(RetopoFlowPreferences)
    bpy.utils.register_class(CGCOOKIE_OT_retopoflow_panel)
    bpy.utils.register_class(CGCOOKIE_OT_retopoflow_menu)
    
    if bversion() >= '002.076.000':
        bpy.utils.register_class(CGC_Polystrips)
        bpy.utils.register_class(CGC_Tweak)
        bpy.utils.register_class(CGC_Contours)
        bpy.utils.register_class(CGC_EyeDropper)
        bpy.utils.register_class(CGC_LoopCut)
        bpy.utils.register_class(CGC_EdgeSlide)
    
    # Create the addon hotkeys
    kc = bpy.context.window_manager.keyconfigs.addon
   
    # create the mode switch menu hotkey
    km = kc.keymaps.new(name='3D View', space_type='VIEW_3D')
    kmi = km.keymap_items.new('wm.call_menu', 'V', 'PRESS', ctrl=True, shift=True)
    kmi.properties.name = 'object.retopology_menu' 
    kmi.active = True
    addon_keymaps.append((km, kmi))


def unregister():
    if bversion() >= '002.076.000':
        bpy.utils.unregister_class(CGC_Polystrips)
        bpy.utils.unregister_class(CGC_Tweak)
        bpy.utils.unregister_class(CGC_Contours)
        bpy.utils.unregister_class(CGC_EyeDropper)
        bpy.utils.unregister_class(CGC_LoopCut)
        bpy.utils.unregister_class(CGC_EdgeSlide)
    
    bpy.utils.unregister_class(CGCOOKIE_OT_retopoflow_panel)
    bpy.utils.unregister_class(CGCOOKIE_OT_retopoflow_menu)
    bpy.utils.unregister_class(RetopoFlowPreferences)

<<<<<<< HEAD
    bpy.app.handlers.scene_update_post.append(check_source_target_objects)
=======
    bpy.app.handlers.scene_update_post.remove(check_source_target_objects)
>>>>>>> 905ab37a

    clear_icons()

    # Remove addon hotkeys
    for km, kmi in addon_keymaps:
        km.keymap_items.remove(kmi)
    addon_keymaps.clear()
<|MERGE_RESOLUTION|>--- conflicted
+++ resolved
@@ -24,11 +24,7 @@
     "name":        "RetopoFlow",
     "description": "A suite of dedicated retopology tools for Blender",
     "author":      "Jonathan Denning, Jonathan Williamson, Patrick Moore",
-<<<<<<< HEAD
-    "version":     (1, 1, 2),
-=======
     "version":     (1, 1, 3),
->>>>>>> 905ab37a
     "blender":     (2, 7, 6),
     "location":    "View 3D > Tool Shelf",
     "warning":     "",  # used for warning icon and text in addons panel
@@ -108,11 +104,7 @@
     bpy.utils.unregister_class(CGCOOKIE_OT_retopoflow_menu)
     bpy.utils.unregister_class(RetopoFlowPreferences)
 
-<<<<<<< HEAD
-    bpy.app.handlers.scene_update_post.append(check_source_target_objects)
-=======
     bpy.app.handlers.scene_update_post.remove(check_source_target_objects)
->>>>>>> 905ab37a
 
     clear_icons()
 
