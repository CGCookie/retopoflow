'''
Copyright (C) 2014 CG Cookie
http://cgcookie.com
hello@cgcookie.com

Created by Jonathan Denning, Jonathan Williamson, and Patrick Moore

    This program is free software: you can redistribute it and/or modify
    it under the terms of the GNU General Public License as published by
    the Free Software Foundation, either version 3 of the License, or
    (at your option) any later version.

    This program is distributed in the hope that it will be useful,
    but WITHOUT ANY WARRANTY; without even the implied warranty of
    MERCHANTABILITY or FITNESS FOR A PARTICULAR PURPOSE.  See the
    GNU General Public License for more details.

    You should have received a copy of the GNU General Public License
    along with this program.  If not, see <http://www.gnu.org/licenses/>.
'''

bl_info = {
    "name":        "RetopoFlow",
    "description": "A suite of dedicated retopology tools for Blender",
    "author":      "Jonathan Denning, Jonathan Williamson, Patrick Moore",
    "version":     (1, 0, 0),
    "blender":     (2, 7, 2),
    "location":    "View 3D > Tool Shelf",
    "warning":     "",  # used for warning icon and text in addons panel
    "wiki_url":    "http://cgcookiemarkets.com/blender/all-products/retopoflow/?view=docs",
    "tracker_url": "https://github.com/CGCookie/retopoflow/issues",
    "category":    "3D View"
    }


# System imports
import os
import sys

# Add the current __file__ path to the search path
sys.path.append(os.path.dirname(__file__))

import copy
import math
import random
import time
from math import sqrt
from mathutils import Vector, Matrix, Quaternion
from mathutils.geometry import intersect_line_plane, intersect_point_line

# Blender imports
import bgl
import blf
import bmesh
import bpy
from bpy.props import EnumProperty, StringProperty, BoolProperty, IntProperty, FloatVectorProperty, FloatProperty
from bpy.types import Operator, AddonPreferences
from bpy_extras.view3d_utils import location_3d_to_region_2d, region_2d_to_vector_3d, region_2d_to_location_3d

# Common imports
from lib import common_utilities
from lib import common_drawing
from lib.common_utilities import get_object_length_scale, dprint, profiler, frange
from lib.common_classes import SketchBrush

# Polystrip imports
import polystrips_utilities
from polystrips import *
from polystrips_draw import *

# Contour imports
import contour_utilities
from contour_classes import ContourCutLine, ExistingVertList, CutLineManipulatorWidget, ContourCutSeries, ContourStatePreserver

# Create a class that contains all location information for addons
AL = common_utilities.AddonLocator()

#a place to store stokes for later
global contour_cache 
contour_cache = {}
contour_undo_cache = []

#store any temporary triangulated objects
#store the bmesh to prevent recalcing bmesh
#each time :-)
global contour_mesh_cache
contour_mesh_cache = {}

# Used to store undo snapshots
polystrips_undo_cache = []


def showErrorMessage(message, wrap=80):
    lines = []
    if wrap > 0:
        while len(message) > wrap:
            i = message.rfind(' ',0,wrap)
            if i == -1:
                lines += [message[:wrap]]
                message = message[wrap:]
            else:
                lines += [message[:i]]
                message = message[i+1:]
    if message:
        lines += [message]
    def draw(self,context):
        for line in lines:
            self.layout.label(line)
    bpy.context.window_manager.popup_menu(draw, title="Error Message", icon="ERROR")
    return


class RetopoFlowPreferences(AddonPreferences):
    bl_idname = __name__
    
    def update_theme(self, context):
        print('theme updated to ' + str(theme))

    # Theme definitions
    theme = EnumProperty(
        items=[
            ('blue', 'Blue', 'Blue color scheme'),
            ('green', 'Green', 'Green color scheme'),
            ('orange', 'Orange', 'Orange color scheme'),
            ],
        name='theme',
        default='blue'
        )

    def rgba_to_float(r, g, b, a):
        return (r/255.0, g/255.0, b/255.0, a/255.0)

    theme_colors_active = {
        'blue': rgba_to_float(105, 246, 113, 255),
        'green': rgba_to_float(102, 165, 240, 255),
        'orange': rgba_to_float(102, 165, 240, 255)
    }
    theme_colors_selection = {
        'blue': rgba_to_float(105, 246, 113, 255),
        'green': rgba_to_float(102, 165, 240, 255),
        'orange': rgba_to_float(102, 165, 240, 255)
    }
    theme_colors_mesh = {
        'blue': rgba_to_float(102, 165, 240, 255),
        'green': rgba_to_float(105, 246, 113, 255),
        'orange': rgba_to_float(254, 145, 0, 255)
    }

    # User settings
    show_segment_count = BoolProperty(
        name='Show Selected Segment Count',
        description='Show segment count on selection',
        default=True
        )

    use_pressure = BoolProperty(
        name='Use Pressure Sensitivity',
        description='Adjust size of Polystrip with pressure of tablet pen',
        default=False
        )

    # Tool settings
    contour_panel_settings = BoolProperty(
        name="Show Contour Settings",
        description = "Show the Contour settings",
        default=False,
        )

    # System settings
    quad_prev_radius = IntProperty(
        name="Pixel Brush Radius",
        description="Pixel brush size",
        default=15,
        )

    undo_depth = IntProperty(
        name="Undo Depth",
        description="Max number of undo steps",
        default=15,
        )
    
    show_edges = BoolProperty(
            name="Show Span Edges",
            description = "Display the extracted mesh edges. Usually only turned off for debugging",
            default=True,
            )
    
    show_ring_edges = BoolProperty(
            name="Show Ring Edges",
            description = "Display the extracted mesh edges. Usually only turned off for debugging",
            default=True,
            )

    draw_widget = BoolProperty(
            name="Draw Widget",
            description = "Turn display of widget on or off",
            default=True,
            )
    
    show_axes = BoolProperty(
            name = "show_axes",
            description = "Show Cut Axes",
            default = False)

    show_experimental = BoolProperty(
            name="Enable Experimental",
            description = "Enable experimental features and functions that are still in development, useful for experimenting and likely to crash",
            default=False,
            )
    
    vert_size = IntProperty(
            name="Vertex Size",
            default=4,
            min = 1,
            max = 10,
            )
    edge_thick = IntProperty(
            name="Edge Thickness",
            default=1,
            min=1,
            max=10,
            )

    theme = EnumProperty(
        items=[
            ('blue', 'Blue', 'Blue color scheme'),
            ('green', 'Green', 'Green color scheme'),
            ('orange', 'Orange', 'Orange color scheme'),
            ],
        name='theme',
        default='blue'
        )
    
    #TODO  Theme this out nicely :-) 
    widget_color = FloatVectorProperty(name="Widget Color", description="Choose Widget color", min=0, max=1, default=(0,0,1), subtype="COLOR")
    widget_color2 = FloatVectorProperty(name="Widget Color", description="Choose Widget color", min=0, max=1, default=(1,0,0), subtype="COLOR")
    widget_color3 = FloatVectorProperty(name="Widget Color", description="Choose Widget color", min=0, max=1, default=(0,1,0), subtype="COLOR")
    widget_color4 = FloatVectorProperty(name="Widget Color", description="Choose Widget color", min=0, max=1, default=(0,0.2,.8), subtype="COLOR")
    widget_color5 = FloatVectorProperty(name="Widget Color", description="Choose Widget color", min=0, max=1, default=(.9,.1,0), subtype="COLOR")
 
    handle_size = IntProperty(
            name="Handle Vertex Size",
            default=8,
            min = 1,
            max = 10,
            )
    
    line_thick = IntProperty(
            name="Line Thickness",
            default=1,
            min = 1,
            max = 10,
            )
    
    stroke_thick = IntProperty(
            name="Stroke Thickness",
            description = "Width of stroke lines drawn by user",
            default=1,
            min = 1,
            max = 10,
            )
    
    auto_align = BoolProperty(
            name="Automatically Align Vertices",
            description = "Attempt to automatically align vertices in adjoining edgeloops. Improves outcome, but slows performance",
            default=True,
            )
    
    live_update = BoolProperty(
            name="Live Update",
            description = "Will live update the mesh preview when transforming cut lines. Looks good, but can get slow on large meshes",
            default=True,
            )
    
    use_x_ray = BoolProperty(
            name="X-Ray",
            description = 'Enable X-Ray on Retopo-mesh upon creation',
            default=False,
            )
    
    use_perspective = BoolProperty(
            name="Use Perspective",
            description = 'Make non parallel cuts project from the same view to improve expected outcome',
            default=True,
            )
    
    widget_radius = IntProperty(
            name="Widget Radius",
            description = "Size of cutline widget radius",
            default=25,
            min = 20,
            max = 100,
            )
    
    widget_radius_inner = IntProperty(
            name="Widget Inner Radius",
            description = "Size of cutline widget inner radius",
            default=10,
            min = 5,
            max = 30,
            )
    
    widget_thickness = IntProperty(
            name="Widget Line Thickness",
            description = "Width of lines used to draw widget",
            default=2,
            min = 1,
            max = 10,
            )
    
    widget_thickness2 = IntProperty(
            name="Widget 2nd Line Thick",
            description = "Width of lines used to draw widget",
            default=4,
            min = 1,
            max = 10,
            )
        
    arrow_size = IntProperty(
            name="Arrow Size",
            default=12,
            min=5,
            max=50,
            )   
    
    arrow_size2 = IntProperty(
            name="Translate Arrow Size",
            default=10,
            min=5,
            max=50,
            )      
    
    vertex_count = IntProperty(
            name = "Vertex Count",
            description = "The Number of Vertices Per Edge Ring",
            default=10,
            min = 3,
            max = 250,
            )
    
    ring_count = IntProperty(
        name="Ring Count",
        description="The Number of Segments Per Guide Stroke",
        default=10,
        min=3,
        max=100,
        )

    cyclic = BoolProperty(
            name = "Cyclic",
            description = "Make contour loops cyclic",
            default = False)
    
    recover = BoolProperty(
            name = "Recover",
            description = "Recover strokes from last session",
            default = False)
    
    recover_clip = IntProperty(
            name = "Recover Clip",
            description = "Number of cuts to leave out, usually set to 0 or 1",
            default=1,
            min = 0,
            max = 10,
            )
    
    search_factor = FloatProperty(
            name = "Search Factor",
            description = "Factor of existing segment length to connect a new cut",
            default=5,
            min = 0,
            max = 30,
            )
        
    intersect_threshold = FloatProperty(
            name = "Intersect Factor",
            description = "Stringence for connecting new strokes",
            default=1.,
            min = .000001,
            max = 1,
            )
    
    merge_threshold = FloatProperty(
            name = "Intersect Factor",
            description = "Distance below which to snap strokes together",
            default=1.,
            min = .000001,
            max = 1,
            )
    
    cull_factor = IntProperty(
            name = "Cull Factor",
            description = "Fraction of screen drawn points to throw away. Bigger = less detail",
            default = 4,
            min = 1,
            max = 10,
            )
    
    smooth_factor = IntProperty(
            name = "Smooth Factor",
            description = "Number of iterations to smooth drawn strokes",
            default = 5,
            min = 1,
            max = 10,
            )
    
    feature_factor = IntProperty(
            name = "Smooth Factor",
            description = "Fraction of sketch bounding box to be considered feature. Bigger = More Detail",
            default = 4,
            min = 1,
            max = 20,
            )
    
    extend_radius = IntProperty(
            name="Snap/Extend Radius",
            default=20,
            min=5,
            max=100,
            )

    undo_depth = IntProperty(
            name="Undo Depth",
            default=10,
            min = 0,
            max = 100,
            )

    ## Debug Settings
    show_debug = BoolProperty(
            name="Show Debug Settings",
            description = "Show the debug settings, useful for troubleshooting",
            default=False,
            )

    debug = IntProperty(
        name="Debug Level",
        default=1,
        min=0,
        max=4,
        )

    raw_vert_size = IntProperty(
            name="Raw Vertex Size",
            default=1,
            min = 1,
            max = 10,
            )

    simple_vert_inds = BoolProperty(
            name="Simple Inds",
            default=False,
            )
    
    vert_inds = BoolProperty(
            name="Vert Inds",
            description = "Display indices of the raw contour verts",
            default=False,
            )

    show_backbone = BoolProperty(
            name = "show_backbone",
            description = "Show Cut Series Backbone",
            default = False)

    show_nodes = BoolProperty(
            name = "show_nodes",
            description = "Show Cut Nodes",
            default = False)

    show_ring_inds = BoolProperty(
            name = "show_ring_inds",
            description = "Show Ring Indices",
            default = False)

    show_verts = BoolProperty(
            name="Show Raw Verts",
            description = "Display the raw contour verts",
            default=False,
            )

    show_cut_indices = BoolProperty(
            name="Show Cut Indices",
            description = "Display the order the operator stores cuts. Usually only turned on for debugging",
            default=False,
            )

    new_method = BoolProperty(
            name="New Method",
            description = "Use robust cutting, may be slower, more accurate on dense meshes",
            default=True,
            )


    def draw(self, context):
        
        # Polystrips 
        layout = self.layout

        row = layout.row(align=True)
        row.prop(self, "theme", "Theme")

        row = layout.row(align=True)
        row.prop(self, "use_pressure")
        row.prop(self, "show_segment_count")

        row = layout.row(align=True)
        row.prop(self, "debug") 

        # Contours
        layout = self.layout

        # Interaction Settings
        row = layout.row(align=True)
        row.prop(self, "auto_align")
        row.prop(self, "live_update")
        row.prop(self, "use_perspective")
        
        row = layout.row()
        row.prop(self, "use_x_ray", "Enable X-Ray at Mesh Creation")
        
        # Visualization Settings
        box = layout.box().column(align=False)
        row = box.row()
        row.label(text="Stroke And Loop Settings")        

        row = box.row(align=False)
        row.prop(self, "handle_size", text="Handle Size")
        row.prop(self, "stroke_thick", text="Stroke Thickness")

        row = box.row(align=False)
        row.prop(self, "show_edges", text="Show Edge Loops")
        row.prop(self, "line_thick", text ="Edge Thickness")
        
        row = box.row(align=False)
        row.prop(self, "show_ring_edges", text="Show Edge Rings")
        row.prop(self, "vert_size")

        row = box.row(align=True)
        row.prop(self, "show_cut_indices", text = "Edge Indices")
        
        # Widget Settings
        box = layout.box().column(align=False)
        row = box.row()
        row.label(text="Widget Settings")

        row = box.row()
        row.prop(self,"draw_widget", text = "Display Widget")

        if self.draw_widget:
            row = box.row()
            row.prop(self, "widget_radius", text="Radius")
            row.prop(self,"widget_radius_inner", text="Active Radius")
            
            row = box.row()
            row.prop(self, "widget_thickness", text="Line Thickness")
            row.prop(self, "widget_thickness2", text="2nd Line Thickness")
            row.prop(self, "arrow_size", text="Arrow Size")
            row.prop(self, "arrow_size2", text="Translate Arrow Size")

        # Debug Settings
        box = layout.box().column(align=False)
        row = box.row()
        row.label(text="Debug Settings")

        row = box.row()
        row.prop(self, "show_debug", text="Show Debug Settings")
        
        if self.show_debug:
            row = box.row()
            row.prop(self, "new_method")
            row.prop(self, "debug")
            
            
            row = box.row()
            row.prop(self, "vert_inds", text="Show Vertex Indices")
            row.prop(self, "simple_vert_inds", text="Show Simple Indices")

            row = box.row()
            row.prop(self, "show_verts", text="Show Raw Vertices")
            row.prop(self, "raw_vert_size")
            
            row = box.row()
            row.prop(self, "show_backbone", text="Show Backbone")
            row.prop(self, "show_nodes", text="Show Cut Nodes")
            row.prop(self, "show_ring_inds", text="Show Ring Indices")


class CGCOOKIE_OT_retopoflow_panel(bpy.types.Panel):
    '''RetopoFlow Tools'''
    bl_category = "Retopology"
    bl_label = "RetopoFlow"
    bl_space_type = 'VIEW_3D'
    bl_region_type = 'TOOLS'

    @classmethod
    def poll(cls, context):
        mode = bpy.context.mode
        obj = context.active_object
        return (obj and obj.type == 'MESH' and mode in ('OBJECT', 'EDIT_MESH'))

    def draw(self, context):
        layout = self.layout

        settings = common_utilities.get_settings()

        if 'EDIT' in context.mode and len(context.selected_objects) != 2:
            col.label(text='No 2nd Object!')

        col = layout.column(align=True)
        col.operator("cgcookie.contours", icon='IPO_LINEAR')

        box = layout.box()
        row = box.row()

        row.prop(settings, "contour_panel_settings")

        if settings.contour_panel_settings:
            col = box.column()
            col.prop(settings, "vertex_count")

            col.label("Guide Mode:")
            col.prop(settings, "ring_count")

            col.label("Cache:")
            col.prop(settings, "recover", text="Recover")

            if settings.recover:
                col.prop(settings, "recover_clip")

            col.operator("cgcookie.contours_clear_cache", text = "Clear Cache", icon = 'CANCEL')

        col = layout.column(align=True)
        col.operator("cgcookie.polystrips", icon='IPO_BEZIER')


class CGCOOKIE_OT_retopoflow_menu(bpy.types.Menu):  
    bl_label = "Retopology"
    bl_space_type = 'VIEW_3D'
    bl_idname = "object.retopology_menu"

    def draw(self, context):
        layout = self.layout

        layout.operator_context = 'INVOKE_DEFAULT'

        layout.operator("cgcookie.contours", icon="IPO_LINEAR")
        layout.operator("cgcookie.polystrips", icon="IPO_BEZIER")


################### Contours ###################

def object_validation(ob):
    me = ob.data

    # get object data to act as a hash
    counts = (len(me.vertices), len(me.edges), len(me.polygons), len(ob.modifiers))
    bbox   = (tuple(min(v.co for v in me.vertices)), tuple(max(v.co for v in me.vertices)))
    vsum   = tuple(sum((v.co for v in me.vertices), Vector((0,0,0))))

    return (ob.name, counts, bbox, vsum)


def is_object_valid(ob):
    global contour_mesh_cache
    if 'valid' not in contour_mesh_cache: return False
    return contour_mesh_cache['valid'] == object_validation(ob)


def write_mesh_cache(orig_ob,tmp_ob, bme):
    print('writing mesh cache')
    global contour_mesh_cache
    clear_mesh_cache()
    contour_mesh_cache['valid'] = object_validation(orig_ob)
    contour_mesh_cache['bme'] = bme
    contour_mesh_cache['tmp'] = tmp_ob


def clear_mesh_cache():
    print('clearing mesh cache')

    global contour_mesh_cache

    if 'valid' in contour_mesh_cache and contour_mesh_cache['valid']:
        del contour_mesh_cache['valid']

    if 'bme' in contour_mesh_cache and contour_mesh_cache['bme']:
        bme_old = contour_mesh_cache['bme']
        bme_old.free()
        del contour_mesh_cache['bme']

    if 'tmp' in contour_mesh_cache and contour_mesh_cache['tmp']:
        old_obj = contour_mesh_cache['tmp']
        #context.scene.objects.unlink(self.tmp_ob)
        old_me = old_obj.data
        old_obj.user_clear()
        if old_obj and old_obj.name in bpy.data.objects:
            bpy.data.objects.remove(old_obj)
        if old_me and old_me.name in bpy.data.meshes:
            bpy.data.meshes.remove(old_me)
        del contour_mesh_cache['tmp']


class CGCOOKIE_OT_contours_cache_clear(bpy.types.Operator):
    '''Removes the temporary object and mesh data from the cache. Do this if you have altered your original form in any way'''
    bl_idname = "cgcookie.contours_clear_cache"
    bl_label = "Clear Contour Cache" 

    def execute(self,context):

        clear_mesh_cache()

        return {'FINISHED'}


def retopo_draw_callback(self,context):

    settings = common_utilities.get_settings()

    if (self.post_update or self.modal_state == 'NAVIGATING') and context.space_data.use_occlude_geometry:
        for path in self.cut_paths:
            path.update_visibility(context, self.original_form)
            for cut_line in path.cuts:
                cut_line.update_visibility(context, self.original_form)
                    
        self.post_update = False
        

    for i, c_cut in enumerate(self.cut_lines):
        if self.widget_interaction and self.drag_target == c_cut:
            interact = True
        else:
            interact = False
        
        c_cut.draw(context, settings,three_dimensional = self.navigating, interacting = interact)

        if c_cut.verts_simple != [] and settings.show_cut_indices:
            loc = location_3d_to_region_2d(context.region, context.space_data.region_3d, c_cut.verts_simple[0])
            blf.position(0, loc[0], loc[1], 0)
            blf.draw(0, str(i))


    if self.cut_line_widget and settings.draw_widget:
        self.cut_line_widget.draw(context)
        
    if len(self.draw_cache):
        common_drawing.draw_polyline_from_points(context, self.draw_cache, (1,.5,1,.8), 2, "GL_LINE_SMOOTH")
        
    if len(self.cut_paths):
        for path in self.cut_paths:
            path.draw(context, path = True, nodes = settings.show_nodes, rings = True, follows = True, backbone = settings.show_backbone    )
            
    if len(self.snap_circle):
        common_drawing.draw_polyline_from_points(context, self.snap_circle, self.snap_color, 2, "GL_LINE_SMOOTH")

  
class CGCOOKIE_OT_contours(bpy.types.Operator):
    '''Draw Strokes Perpindicular to Cylindrical Forms to Retopologize Them'''
    bl_idname = "cgcookie.contours"
    bl_label = "Contours"
    
    @classmethod
    def poll(cls,context):
        if context.mode not in {'EDIT_MESH','OBJECT'}:
            return False
        
        if context.active_object:
            if context.mode == 'EDIT_MESH':
                if len(context.selected_objects) > 1:
                    return True
                else:
                    return False
            else:
                return context.object.type == 'MESH'
        else:
            return False
    
    def hover_guide_mode(self,context, settings, event):
        '''
        handles mouse selection, hovering, highlighting
        and snapping when the mouse moves in guide
        mode
        '''
        
        # Identify hover target for highlighting
        if self.cut_paths != []:
            target_at_all = False
            breakout = False
            for path in self.cut_paths:
                if not path.select:
                    path.unhighlight(settings)
                for c_cut in path.cuts:                    
                    h_target = c_cut.active_element(context,event.mouse_region_x,event.mouse_region_y)
                    if h_target:
                        path.highlight(settings)
                        target_at_all = True
                        self.hover_target = path
                        breakout = True
                        break
                
                if breakout:
                    break
                                  
            if not target_at_all:
                self.hover_target = None
        
        # Assess snap points
        if self.cut_paths != [] and not self.force_new:
            rv3d = context.space_data.region_3d
            breakout = False
            snapped = False
            for path in self.cut_paths:
                
                end_cuts = []
                if not path.existing_head and len(path.cuts):
                    end_cuts.append(path.cuts[0])
                if not path.existing_tail and len(path.cuts):
                    end_cuts.append(path.cuts[-1])
                    
                if path.existing_head and not len(path.cuts):
                    end_cuts.append(path.existing_head)
                    
                for n, end_cut in enumerate(end_cuts):
                    
                    # Potential verts to snap to
                    snaps = [v for i, v in enumerate(end_cut.verts_simple) if end_cut.verts_simple_visible[i]]
                    # The screen versions os those
                    screen_snaps = [location_3d_to_region_2d(context.region,rv3d,snap) for snap in snaps]
                    
                    mouse = Vector((event.mouse_region_x,event.mouse_region_y))
                    dists = [(mouse - snap).length for snap in screen_snaps]
                    
                    if len(dists):
                        best = min(dists)
                        if best < 2 * settings.extend_radius and best > 4: #TODO unify selection mouse pixel radius.

                            best_vert = screen_snaps[dists.index(best)]
                            view_z = rv3d.view_rotation * Vector((0,0,1))
                            if view_z.dot(end_cut.plane_no) > -.75 and view_z.dot(end_cut.plane_no) < .75:

                                imx = rv3d.view_matrix.inverted()
                                normal_3d = imx.transposed() * end_cut.plane_no
                                if n == 1 or len(end_cuts) == 1:
                                    normal_3d = -1 * normal_3d
                                screen_no = Vector((normal_3d[0],normal_3d[1]))
                                angle = math.atan2(screen_no[1],screen_no[0]) - 1/2 * math.pi
                                left = angle + math.pi
                                right =  angle
                                self.snap = [path, end_cut]
                                
                                if end_cut.desc == 'CUT_LINE' and len(path.cuts) > 1:
    
                                    self.snap_circle = contour_utilities.pi_slice(best_vert[0],best_vert[1],settings.extend_radius,.1 * settings.extend_radius, left,right, 20,t_fan = True)
                                    self.snap_circle.append(self.snap_circle[0])
                                else:
                                    self.snap_circle = contour_utilities.simple_circle(best_vert[0], best_vert[1], settings.extend_radius, 20)
                                    self.snap_circle.append(self.snap_circle[0])
                                    
                                breakout = True
                                if best < settings.extend_radius:
                                    snapped = True
                                    self.snap_color = (1,0,0,1)
                                    
                                else:
                                    alpha = 1 - best/(2*settings.extend_radius)
                                    self.snap_color = (1,0,0,alpha)
                                    
                                break
                        
                    if breakout:
                        break
                    
            if not breakout:
                self.snap = []
                self.snap_circle = []


    def hover_loop_mode(self,context, settings, event):
        '''
        Handles mouse selection and hovering
        '''
        # Identify hover target for highlighting
        if self.cut_paths != []:
            
            new_target = False
            target_at_all = False
            
            for path in self.cut_paths:
                for c_cut in path.cuts:
                    if not c_cut.select:
                        c_cut.unhighlight(settings) 
                    
                    h_target = c_cut.active_element(context,event.mouse_region_x,event.mouse_region_y)
                    if h_target:
                        c_cut.highlight(settings)
                        target_at_all = True
                         
                        if (h_target != self.hover_target) or (h_target.select and not self.cut_line_widget):
                            
                            self.hover_target = h_target
                            if self.hover_target.desc == 'CUT_LINE':

                                if self.hover_target.select:
                                    for possible_parent in self.cut_paths:
                                        if self.hover_target in possible_parent.cuts:
                                            parent_path = possible_parent
                                            break
                                            
                                    self.cut_line_widget = CutLineManipulatorWidget(context, 
                                                                                    settings,
                                                                                    self.original_form, self.bme,
                                                                                    self.hover_target,
                                                                                    parent_path,
                                                                                    event.mouse_region_x,
                                                                                    event.mouse_region_y)
                                    self.cut_line_widget.derive_screen(context)
                                
                                else:
                                    self.cut_line_widget = None
                            
                        else:
                            if self.cut_line_widget:
                                self.cut_line_widget.x = event.mouse_region_x
                                self.cut_line_widget.y = event.mouse_region_y
                                self.cut_line_widget.derive_screen(context)
                    # elif not c_cut.select:
                        # c_cut.geom_color = (settings.geom_rgb[0],settings.geom_rgb[1],settings.geom_rgb[2],1)          
            if not target_at_all:
                self.hover_target = None
                self.cut_line_widget = None
                
    def new_path_from_draw(self,context,settings):
        '''
        package all the steps needed to make a new path
        TODO: What if errors?
        '''
        path = ContourCutSeries(context, self.draw_cache,
                                    segments = settings.ring_count,
                                    ring_segments = settings.vertex_count,
                                    cull_factor = settings.cull_factor, 
                                    smooth_factor = settings.smooth_factor,
                                    feature_factor = settings.feature_factor)
        
        
        path.ray_cast_path(context, self.original_form)
        if len(path.raw_world) == 0:
            print('NO RAW PATH')
            return None
        path.find_knots()
        
        if self.snap != [] and not self.force_new:
            merge_series = self.snap[0]
            merge_ring = self.snap[1]
            
            path.snap_merge_into_other(merge_series, merge_ring, context, self.original_form, self.bme)
            
            return merge_series

        path.smooth_path(context, ob = self.original_form)
        path.create_cut_nodes(context)
        path.snap_to_object(self.original_form, raw = False, world = False, cuts = True)
        path.cuts_on_path(context, self.original_form, self.bme)
        path.connect_cuts_to_make_mesh(self.original_form)
        path.backbone_from_cuts(context, self.original_form, self.bme)
        path.update_visibility(context, self.original_form)
        if path.cuts:
            # TODO: should this ever be empty?
            path.cuts[-1].do_select(settings)
        
        self.cut_paths.append(path)
        

        return path
    
    def click_new_cut(self,context, settings, event):

        new_cut = ContourCutLine(event.mouse_region_x, event.mouse_region_y)
        
        
        for path in self.cut_paths:
            for cut in path.cuts:
                cut.deselect(settings)
                
        new_cut.do_select(settings)
        self.cut_lines.append(new_cut)
        
        return new_cut
    
    def release_place_cut(self,context,settings, event):
        self.selected.tail.x = event.mouse_region_x
        self.selected.tail.y = event.mouse_region_y
        
        width = Vector((self.selected.head.x, self.selected.head.y)) - Vector((self.selected.tail.x, self.selected.tail.y))
        
        # Prevent small errant strokes
        if width.length < 20: #TODO: Setting for minimum pixel width
            self.cut_lines.remove(self.selected)
            self.selected = None
            print('Placed cut is too short')
            return
        
        # Hit the mesh for the first time
        hit = self.selected.hit_object(context, self.original_form, method = 'VIEW')
        
        if not hit:
            self.cut_lines.remove(self.selected)
            self.selected = None
            print('Placed cut did not hit the mesh')
            return
        
        self.selected.cut_object(context, self.original_form, self.bme)
        self.selected.simplify_cross(self.segments)
        self.selected.update_com()
        self.selected.update_screen_coords(context)
        self.selected.head = None
        self.selected.tail = None
        
        if not len(self.selected.verts) or not len(self.selected.verts_simple):
            self.selected = None
            print('cut failure')  #TODO, header text message.
            
            return
    
        
        if settings.debug > 1:
            print('release_place_cut')
            print('len(self.cut_paths) = %d' % len(self.cut_paths))
            print('self.force_new = ' + str(self.force_new))
        
        if self.cut_paths != [] and not self.force_new:
            for path in self.cut_paths:
                if path.insert_new_cut(context, self.original_form, self.bme, self.selected, search = settings.search_factor):
                    # The cut belongs to the series now
                    path.connect_cuts_to_make_mesh(self.original_form)
                    path.update_visibility(context, self.original_form)
                    path.seg_lock = True
                    path.do_select(settings)
                    path.unhighlight(settings)
                    self.selected_path = path
                    self.cut_lines.remove(self.selected)
                    for other_path in self.cut_paths:
                        if other_path != self.selected_path:
                            other_path.deselect(settings)
                    # No need to search for more paths
                    return
        
        # Create a blank segment
        path = ContourCutSeries(context, [],
                        cull_factor = settings.cull_factor, 
                        smooth_factor = settings.smooth_factor,
                        feature_factor = settings.feature_factor)
        
        path.insert_new_cut(context, self.original_form, self.bme, self.selected, search = settings.search_factor)
        path.seg_lock = False  # Not locked yet...not until a 2nd cut is added in loop mode
        path.segments = 1
        path.ring_segments = len(self.selected.verts_simple)
        path.connect_cuts_to_make_mesh(self.original_form)
        path.update_visibility(context, self.original_form)
        
        for other_path in self.cut_paths:
            other_path.deselect(settings)
        
        self.cut_paths.append(path)
        self.selected_path = path
        path.do_select(settings)
        
        self.cut_lines.remove(self.selected)
        self.force_new = False
    
    def finish_mesh(self, context):
        back_to_edit = (context.mode == 'EDIT_MESH')
                    
        # This is where all the magic happens
        print('pushing data into bmesh')
        for path in self.cut_paths:
            path.push_data_into_bmesh(context, self.destination_ob, self.dest_bme, self.original_form, self.dest_me)
        
        if back_to_edit:
            print('updating edit mesh')
            bmesh.update_edit_mesh(self.dest_me, tessface=False, destructive=True)
        
        else:
            # Write the data into the object
            print('write data into the object')
            self.dest_bme.to_mesh(self.dest_me)
        
            # Remember we created a new object
            print('link destination object')
            context.scene.objects.link(self.destination_ob)
            
            print('select and make active')
            self.destination_ob.select = True
            context.scene.objects.active = self.destination_ob
            
            if context.space_data.local_view:
                view_loc = context.space_data.region_3d.view_location.copy()
                view_rot = context.space_data.region_3d.view_rotation.copy()
                view_dist = context.space_data.region_3d.view_distance
                bpy.ops.view3d.localview()
                bpy.ops.view3d.localview()
                #context.space_data.region_3d.view_matrix = mx_copy
                context.space_data.region_3d.view_location = view_loc
                context.space_data.region_3d.view_rotation = view_rot
                context.space_data.region_3d.view_distance = view_dist
                context.space_data.region_3d.update()
        
        print('wrap up')
        context.area.header_text_set()
        common_utilities.callback_cleanup(self,context)
        if self._timer:
            context.window_manager.event_timer_remove(self._timer)
        
        print('finished mesh!')
        return {'FINISHED'}
        
    def widget_transform(self,context,settings, event):
        
        self.cut_line_widget.user_interaction(context, event.mouse_region_x, event.mouse_region_y, shift = event.shift)
        
            
        self.selected.cut_object(context, self.original_form, self.bme)
        self.selected.simplify_cross(self.selected_path.ring_segments)
        self.selected.update_com()
        self.selected_path.align_cut(self.selected, mode = 'BETWEEN', fine_grain = True)
        
        self.selected_path.connect_cuts_to_make_mesh(self.original_form)
        self.selected_path.update_visibility(context, self.original_form)
        
        self.temporary_message_start(context, 'WIDGET_TRANSFORM: ' + str(self.cut_line_widget.transform_mode))    
    
    def guide_arrow_shift(self,context,event):
        if event.type == 'LEFT_ARROW':         
            for cut in self.selected_path.cuts:
                cut.shift += .05
                cut.simplify_cross(self.selected_path.ring_segments)
        else:
            for cut in self.selected_path.cuts:
                cut.shift += -.05
                cut.simplify_cross(self.selected_path.ring_segments)
                                
        self.selected_path.connect_cuts_to_make_mesh(self.original_form)
        self.selected_path.update_visibility(context, self.original_form)  

    def loop_arrow_shift(self,context,event):    
        if event.type == 'LEFT_ARROW':
            self.selected.shift += .05
            
        else:
            self.selected.shift += -.05
            
        self.selected.simplify_cross(self.selected_path.ring_segments)
        self.selected_path.connect_cuts_to_make_mesh(self.original_form)
        self.selected_path.update_backbone(context, self.original_form, self.bme, self.selected, insert = False)
        self.selected_path.update_visibility(context, self.original_form)
            

        self.temporary_message_start(context, self.mode +': Shift ' + str(self.selected.shift))
                                                
    def loop_align_modal(self,context, event):
        if not event.ctrl and not event.shift:
            act = 'BETWEEN'
                
        # Align ahead    
        elif event.ctrl and not event.shift:
            act = 'FORWARD'
            
        # Align behind    
        elif event.shift and not event.ctrl:
            act = 'BACKWARD'
            
        self.selected_path.align_cut(self.selected, mode = act, fine_grain = True)
        self.selected.simplify_cross(self.selected_path.ring_segments)
        
        self.selected_path.connect_cuts_to_make_mesh(self.original_form)
        self.selected_path.update_backbone(context, self.original_form, self.bme, self.selected, insert = False)
        self.selected_path.update_visibility(context, self.original_form)
        self.temporary_message_start(context, 'Align Loop: %s' % act)
            
    def loop_hotkey_modal(self,context,event):
            

        if self.hot_key == 'G':
            self.cut_line_widget = CutLineManipulatorWidget(context, self.settings, 
                                                        self.original_form, self.bme,
                                                        self.selected,
                                                        self.selected_path,
                                                        event.mouse_region_x,event.mouse_region_y,
                                                        hotkey = self.hot_key)
            self.cut_line_widget.transform_mode = 'EDGE_SLIDE'

        
        elif self.hot_key == 'R':
            #TODO...if CoM is off screen, then what?
            screen_pivot = location_3d_to_region_2d(context.region,context.space_data.region_3d,self.selected.plane_com)
            self.cut_line_widget = CutLineManipulatorWidget(context, self.settings, 
                                                        self.original_form, self.bme,
                                                        self.selected,
                                                        self.selected_path,
                                                        screen_pivot[0],screen_pivot[1],
                                                        hotkey = self.hot_key)
            self.cut_line_widget.transform_mode = 'ROTATE_VIEW'
            
        
        
        self.cut_line_widget.initial_x = event.mouse_region_x
        self.cut_line_widget.initial_y = event.mouse_region_y
        self.cut_line_widget.derive_screen(context)
    
    
    def temporary_message_start(self,context, message):
        self.msg_start_time = time.time()
        if not self._timer:
            self._timer = context.window_manager.event_timer_add(0.1, context.window)
        
        context.area.header_text_set(text = message)    
                                                 
    
    def modal(self, context, event):
        context.area.tag_redraw()
        settings = common_utilities.get_settings()
        
        if event.type == 'Z' and event.ctrl and event.value == 'PRESS':
            self.temporary_message_start(context, "Undo Action")
            self.undo_action()
            
        # Check messages
        if event.type == 'TIMER':
            now = time.time()
            if now - self.msg_start_time > self.msg_duration:
                if self._timer:
                    context.window_manager.event_timer_remove(self._timer)
                    self._timer = None
                
                if self.mode == 'GUIDE':
                    context.area.header_text_set(text = self.guide_msg)
                else:
                    context.area.header_text_set(text = self.loop_msg)
                
                
        if self.modal_state == 'NAVIGATING':
            
            if (event.type in {'MOUSEMOVE',
                               'MIDDLEMOUSE', 
                                'NUMPAD_2', 
                                'NUMPAD_4', 
                                'NUMPAD_6',
                                'NUMPAD_8', 
                                'NUMPAD_1', 
                                'NUMPAD_3', 
                                'NUMPAD_5', 
                                'NUMPAD_7',
                                'NUMPAD_9'} and event.value == 'RELEASE'):
            
                self.modal_state = 'WAITING'
                self.post_update = True
                return {'PASS_THROUGH'}
            
            if (event.type in {'TRACKPADPAN', 'TRACKPADZOOM'} or event.type.startswith('NDOF_')):
            
                self.modal_state = 'WAITING'
                self.post_update = True 
                return {'PASS_THROUGH'}
        
        if self.mode == 'LOOP':
            
            if self.modal_state == 'WAITING':
                
                if (event.type in {'ESC','RIGHT_MOUSE'} and 
                    event.value == 'PRESS'):
                    
                    context.area.header_text_set()
                    common_utilities.callback_cleanup(self,context)
                    if self._timer:
                        context.window_manager.event_timer_remove(self._timer)
                        
                    return {'CANCELLED'}
                
                elif (event.type == 'TAB' and 
                      event.value == 'PRESS'):
                    
                    self.mode = 'GUIDE'
                    self.selected = None  #WHY?
                    if self.selected_path:
                        self.selected_path.highlight(settings)
                    
                    if self._timer:
                        context.window_manager.event_timer_remove(self._timer)
                        self._timer = None
                
                    
                    context.area.header_text_set(text = self.guide_msg)
                
                elif event.type == 'N' and event.value == 'PRESS':
                    self.force_new = self.force_new != True
                    #self.selected_path = None
                    self.snap = None
                    
                    self.temporary_message_start(context, self.mode +': FORCE NEW: ' + str(self.force_new))
                    return {'RUNNING_MODAL'}
                
                elif (event.type in {'RET', 'NUMPAD_ENTER'} and 
                    event.value == 'PRESS'):
                    
                    return self.finish_mesh(context)
                

                    
                if event.type == 'MOUSEMOVE':
                    
                    self.hover_loop_mode(context, settings, event)

                
                elif (event.type == 'C' and
                      event.value == 'PRESS'):
                    
                    bpy.ops.view3d.view_center_cursor()
                    self.temporary_message_start(context, 'Center View to Cursor')
                    return {'RUNNING_MODAL'}
                
                elif event.type == 'S' and event.value == 'PRESS':
                    if self.selected:
                        context.scene.cursor_location = self.selected.plane_com
                        self.temporary_message_start(context, 'Cursor to selected loop or segment')
                
                # NAVIGATION KEYS
                elif (event.type in {'MIDDLEMOUSE', 
                                    'NUMPAD_2', 
                                    'NUMPAD_4', 
                                    'NUMPAD_6',
                                    'NUMPAD_8', 
                                    'NUMPAD_1', 
                                    'NUMPAD_3', 
                                    'NUMPAD_5', 
                                    'NUMPAD_7',
                                    'NUMPAD_9'} and event.value == 'PRESS'):
                    
                    self.modal_state = 'NAVIGATING'
                    self.post_update = True
                    self.temporary_message_start(context, self.mode + ': NAVIGATING')

                    return {'PASS_THROUGH'}
                elif (event.type in {'TRACKPADPAN', 'TRACKPADZOOM'} or event.type.startswith('NDOF_')):
                    
                    self.modal_state = 'NAVIGATING'
                    self.post_update = True
                    self.temporary_message_start(context, 'NAVIGATING')

                    return {'PASS_THROUGH'}
                
                # ZOOM KEYS
                elif (event.type in  {'WHEELUPMOUSE', 'WHEELDOWNMOUSE'} and not 
                        (event.ctrl or event.shift)):
                    
                    self.post_update = True
                    return{'PASS_THROUGH'}
                
                elif event.type == 'LEFTMOUSE' and event.value == 'PRESS':
                    
                    if self.hover_target and self.hover_target != self.selected:
                        
                        self.selected = self.hover_target    
                        if not event.shift:
                            for path in self.cut_paths:
                                for cut in path.cuts:
                                        cut.deselect(settings)  
                                if self.selected in path.cuts and path != self.selected_path:
                                    path.do_select(settings)
                                    path.unhighlight(settings)
                                    self.selected_path = path
                                else:
                                    path.deselect(settings)
                        
                        # Select the ring
                        self.hover_target.do_select(settings)
                        
                    
                    elif self.hover_target  and self.hover_target == self.selected:
                        
                        self.create_undo_snapshot('WIDGET_TRANSFORM')
                        self.modal_state = 'WIDGET_TRANSFORM'
                        # Sometimes, there is not a widget from the hover?
                        self.cut_line_widget = CutLineManipulatorWidget(context, 
                                                                        settings,
                                                                        self.original_form, self.bme,
                                                                        self.hover_target,
                                                                        self.selected_path,
                                                                        event.mouse_region_x,
                                                                        event.mouse_region_y)
                        self.cut_line_widget.derive_screen(context)
                        
                    else:
                        self.create_undo_snapshot('CUTTING')
                        self.modal_state = 'CUTTING'
                        self.temporary_message_start(context, self.mode + ': CUTTING')
                        # Make a new cut and handle it with self.selected
                        self.selected = self.click_new_cut(context, settings, event)
                        
                        
                    return {'RUNNING_MODAL'}
                
                if self.selected:
                    #print(event.type + " " + event.value)
                    
                    #G -> HOTKEY
                    if event.type == 'G' and event.value == 'PRESS':
                        
                        self.create_undo_snapshot('HOTKEY_TRANSFORM')
                        self.modal_state = 'HOTKEY_TRANSFORM'
                        self.hot_key = 'G'
                        self.loop_hotkey_modal(context,event)
                        self.temporary_message_start(context, self.mode + ':Hotkey Grab')
                        return {'RUNNING_MODAL'}
                    # R -> HOTKEY
                    if event.type == 'R' and event.value == 'PRESS':
                        
                        self.create_undo_snapshot('HOTKEY_TRANSFORM')
                        self.modal_state = 'HOTKEY_TRANSFORM'
                        self.hot_key = 'R'
                        self.loop_hotkey_modal(context,event)
                        self.temporary_message_start(context, self.mode + ':Hotkey Rotate')
                        return {'RUNNING_MODAL'}
                    
                    # X, DEL -> DELETE
                    elif event.type == 'X' and event.value == 'PRESS':
                        
                        self.create_undo_snapshot('DELETE')
                        if len(self.selected_path.cuts) > 1 or (len(self.selected_path.cuts) == 1 and self.selected_path.existing_head):
                            self.selected_path.remove_cut(context, self.original_form, self.bme, self.selected)
                            self.selected_path.connect_cuts_to_make_mesh(self.original_form)
                            self.selected_path.update_visibility(context, self.original_form)
                            self.selected_path.backbone_from_cuts(context, self.original_form, self.bme)
                        
                        else:
                            self.cut_paths.remove(self.selected_path)
                            self.selected_path = None
                            
                        self.selected = None
                        self.temporary_message_start(context, self.mode + ': DELETE')
                    
                    # S -> CURSOR SELECTED CoM
                    
                    # LEFT_ARROW, RIGHT_ARROW to shift
                    elif (event.type in {'LEFT_ARROW', 'RIGHT_ARROW'} and 
                          event.value == 'PRESS'):
                        self.create_undo_snapshot('LOOP_SHIFT') 
                        self.loop_arrow_shift(context,event)
                        
                        return {'RUNNING_MODAL'}
                    
                    elif event.type == 'A' and event.value == 'PRESS':
                        self.create_undo_snapshot('ALIGN')
                        self.loop_align_modal(context,event)
                         
                        return {'RUNNING_MODAL'}
                        
                    elif ((event.type in {'WHEELUPMOUSE', 'WHEELDOWNMOUSE'} and event.ctrl) or
                          (event.type in {'NUMPAD_PLUS','NUMPAD_MINUS'} and event.value == 'PRESS') and event.ctrl):
                        
                        self.create_undo_snapshot('RING_SEGMENTS')  
                        if not self.selected_path.ring_lock:
                            old_segments = self.selected_path.ring_segments
                            self.selected_path.ring_segments += 1 - 2 * (event.type == 'WHEELDOWNMOUSE' or event.type == 'NUMPAD_MINUS')
                            if self.selected_path.ring_segments < 3:
                                self.selected_path.ring_segments = 3
                                
                            for cut in self.selected_path.cuts:
                                new_bulk_shift = round(cut.shift * old_segments/self.selected_path.ring_segments)
                                new_fine_shift = old_segments/self.selected_path.ring_segments * cut.shift - new_bulk_shift
                                
                                
                                new_shift =  self.selected_path.ring_segments/old_segments * cut.shift
                                
                                print(new_shift - new_bulk_shift - new_fine_shift)
                                cut.shift = new_shift
                                cut.simplify_cross(self.selected_path.ring_segments)
                            
                            self.selected_path.backbone_from_cuts(context, self.original_form, self.bme)    
                            self.selected_path.connect_cuts_to_make_mesh(self.original_form)
                            self.selected_path.update_visibility(context, self.original_form)
                            
                            self.temporary_message_start(context, self.mode +': RING SEGMENTS %i' %self.selected_path.ring_segments)
                            self.msg_start_time = time.time()
                        else:
                            self.temporary_message_start(context, self.mode +': RING SEGMENTS: Can not be changed.  Path Locked')
                            
                        #else:
                            #let the user know the path is locked
                            #header message set

                        return {'RUNNING_MODAL'}
                    #if hover == selected:
                        #LEFTCLICK -> WIDGET
                        
                
                        
                return {'RUNNING_MODAL'}
                        
            elif self.modal_state == 'CUTTING':
                
                if event.type == 'MOUSEMOVE':
                    # Pass mouse coords to widget
                    x = str(event.mouse_region_x)
                    y = str(event.mouse_region_y)
                    message = self.mode + ':CUTTING: X: ' +  x + '  Y:  ' +  y
                    context.area.header_text_set(text = message)
                    
                    self.selected.tail.x = event.mouse_region_x
                    self.selected.tail.y = event.mouse_region_y
                    #self.seleted.screen_to_world(context)
                    
                    return {'RUNNING_MODAL'}
                
                elif event.type == 'LEFTMOUSE' and event.value == 'RELEASE':

                    #the new cut is created
                    #the new cut is assessed to be placed into an existing series
                    #the new cut is assessed to be an extension of selected gemometry
                    #the new cut is assessed to become the beginning of a new path
                    self.release_place_cut(context, settings, event)
                    
                    
                    # We return to waiting
                    self.modal_state = 'WAITING'
                    return {'RUNNING_MODAL'}
            
            
            elif self.modal_state == 'HOTKEY_TRANSFORM':
                if self.hot_key == 'G':
                    action = 'Grab'
                elif self.hot_key == 'R':
                    action = 'Rotate'
                    
                if event.shift:
                        action = 'FINE CONTROL ' + action
                
                if event.type == 'MOUSEMOVE':
                    #pass mouse coords to widget
                    x = str(event.mouse_region_x)
                    y = str(event.mouse_region_y)
                    message  = self.mode + ": " + action + ": X: " +  x + '  Y:  ' +  y
                    self.temporary_message_start(context, message)

                    #widget.user_interaction
                    self.cut_line_widget.user_interaction(context, event.mouse_region_x,event.mouse_region_y)
                    self.selected.cut_object(context, self.original_form, self.bme)
                    self.selected.simplify_cross(self.selected_path.ring_segments)
                    self.selected.update_com()
                    self.selected_path.align_cut(self.selected, mode = 'BETWEEN', fine_grain = True)
                    
                    self.selected_path.connect_cuts_to_make_mesh(self.original_form)
                    self.selected_path.update_visibility(context, self.original_form)
                    return {'RUNNING_MODAL'}
                
                
                #LEFTMOUSE event.value == 'PRESS':#RET, ENTER
                if (event.type in {'LEFTMOUSE', 'RET', 'NUMPAD_ENTER'} and
                    event.value == 'PRESS'):
                    #confirm transform
                    #recut, align, visibility?, and update the segment
                    self.selected_path.update_backbone(context, self.original_form, self.bme, self.selected, insert = False)
                    self.modal_state = 'WAITING'
                    return {'RUNNING_MODAL'}
                
                if (event.type in {'ESC', 'RIGHTMOUSE'} and
                    event.value == 'PRESS'):
                    self.cut_line_widget.cancel_transform()
                    self.selected.cut_object(context, self.original_form, self.bme)
                    self.selected.simplify_cross(self.selected_path.ring_segments)
                    self.selected_path.align_cut(self.selected, mode = 'BETWEEN', fine_grain = True)
                    self.selected.update_com()
                    
                    self.selected_path.connect_cuts_to_make_mesh(self.original_form)
                    self.selected_path.update_visibility(context, self.original_form)
                    self.modal_state = 'WAITING'
                    return {'RUNNING_MODAL'}
                
            
            elif self.modal_state == 'WIDGET_TRANSFORM':
                
                #MOUSEMOVE
                if event.type == 'MOUSEMOVE':
                    if event.shift:
                        action = 'FINE WIDGET'
                    else:
                        action = 'WIDGET'
                    
                    
                    self.widget_transform(context, settings, event)
                    
                    return {'RUNNING_MODAL'}
               
                elif event.type == 'LEFTMOUSE' and event.value == 'RELEASE':
                    #destroy the widget
                    self.cut_line_widget = None
                    self.modal_state = 'WAITING'
                    self.selected_path.update_backbone(context, self.original_form, self.bme, self.selected, insert = False)
                    
                    return {'RUNNING_MODAL'}
                    
                elif  event.type in {'RIGHTMOUSE', 'ESC'} and event.value == 'PRESS' and self.hot_key:
                    self.cut_line_widget.cancel_transform()
                    self.selected.cut_object(context, self.original_form, self.bme)
                    self.selected.simplify_cross(self.selected_path.ring_segments)
                    self.selected.update_com()
                    
                    self.selected_path.connect_cuts_to_make_mesh(self.original_form)
                    self.selected_path.update_visibility(context, self.original_form)
                    
                return {'RUNNING_MODAL'}

            return{'RUNNING_MODAL'}

        if self.mode == 'GUIDE':
            
            if self.modal_state == 'WAITING':
                #NAVIGATION KEYS
                if (event.type in {'MIDDLEMOUSE', 
                                    'NUMPAD_2', 
                                    'NUMPAD_4', 
                                    'NUMPAD_6',
                                    'NUMPAD_8', 
                                    'NUMPAD_1', 
                                    'NUMPAD_3', 
                                    'NUMPAD_5', 
                                    'NUMPAD_7',
                                    'NUMPAD_9'} and event.value == 'PRESS'):
                    
                    self.modal_state = 'NAVIGATING'
                    self.post_update = True
                    self.temporary_message_start(context, 'NAVIGATING')

                    return {'PASS_THROUGH'}
                
                elif (event.type in {'ESC','RIGHT_MOUSE'} and 
                    event.value == 'PRESS'):
                    
                    context.area.header_text_set()
                    common_utilities.callback_cleanup(self,context)
                    if self._timer:
                        context.window_manager.event_timer_remove(self._timer)
                        
                    return {'CANCELLED'}
                
                elif (event.type in {'RET', 'NUMPAD_ENTER'} and 
                    event.value == 'PRESS'):
                    
                    return self.finish_mesh(context)
                
                elif (event.type in {'TRACKPADPAN', 'TRACKPADZOOM'} or event.type.startswith('NDOF_')):
                    
                    self.modal_state = 'NAVIGATING'
                    self.post_update = True
                    self.temporary_message_start(context, 'NAVIGATING')

                    return {'PASS_THROUGH'}
                
                #ZOOM KEYS
                elif (event.type in  {'WHEELUPMOUSE', 'WHEELDOWNMOUSE'} and not 
                        (event.ctrl or event.shift)):
                    
                    self.post_update = True
                    self.temporary_message_start(context, 'ZOOM')
                    return{'PASS_THROUGH'}
                
                elif event.type == 'TAB' and event.value == 'PRESS':
                    self.mode = 'LOOP'
                    self.snap_circle = []
                    
                    if self.selected_path:
                        self.selected_path.unhighlight(settings)
                        
                    if self._timer:
                        context.window_manager.event_timer_remove(self._timer)
                        self._timer = None
                
                    context.area.header_text_set(text = self.loop_msg)
                    return {'RUNNING_MODAL'}
                
                elif event.type == 'C' and event.value == 'PRESS':
                    #center cursor
                    bpy.ops.view3d.view_center_cursor()
                    self.temporary_message_start(context, 'Center View to Cursor')
                    return {'RUNNING_MODAL'}
                    
                elif event.type == 'N' and event.value == 'PRESS':
                    self.force_new = self.force_new != True
                    #self.selected_path = None
                    self.snap = None
                    
                    self.temporary_message_start(context, self.mode +': FORCE NEW: ' + str(self.force_new))
                    return {'RUNNING_MODAL'}
                
                
                elif event.type == 'MOUSEMOVE':
                    
                    self.hover_guide_mode(context, settings, event)
                    
                    return {'RUNNING_MODAL'}

                    
                elif event.type == 'LEFTMOUSE' and event.value == 'PRESS':
                    if self.hover_target and self.hover_target.desc == 'CUT SERIES':
                        self.hover_target.do_select(settings)
                        self.selected_path = self.hover_target
                        
                        for path in self.cut_paths:
                            if path != self.hover_target:
                                path.deselect(settings)
                    else:
                        self.create_undo_snapshot('DRAW_PATH')
                        self.modal_state = 'DRAWING'
                        self.temporary_message_start(context, 'DRAWING')
                    
                    return {'RUNNING_MODAL'}    
                
                if self.selected_path:

                    if event.type in {'X', 'DEL'} and event.value == 'PRESS':
                        
                        self.create_undo_snapshot('DELETE')
                        self.cut_paths.remove(self.selected_path)
                        self.selected_path = None
                        self.modal_state = 'WAITING'
                        self.temporary_message_start(context, 'DELETED PATH')
                        
                        return {'RUNNING_MODAL'}
                    
                    elif (event.type in {'LEFT_ARROW', 'RIGHT_ARROW'} and 
                          event.value == 'PRESS'):
                        
                        self.create_undo_snapshot('PATH_SHIFT')
                        self.guide_arrow_shift(context, event)
                          
                        #shift entire segment
                        self.temporary_message_start(context, 'Shift entire segment')
                        return {'RUNNING_MODAL'}
                        
                    elif ((event.type in {'WHEELUPMOUSE', 'WHEELDOWNMOUSE'} and event.ctrl) or
                          (event.type in {'NUMPAD_PLUS','NUMPAD_MINUS'} and event.value == 'PRESS')):
                          
                        #if not selected_path.lock:
                        #TODO: path.locked
                        #TODO:  dont recalc the path when no change happens
                        if event.type in {'WHEELUPMOUSE','NUMPAD_PLUS'}:
                            if not self.selected_path.seg_lock:                            
                                self.create_undo_snapshot('PATH_SEGMENTS')
                                self.selected_path.segments += 1
                        elif event.type in {'WHEELDOWNMOUSE', 'NUMPAD_MINUS'} and self.selected_path.segments > 3:
                            if not self.selected_path.seg_lock:
                                self.create_undo_snapshot('PATH_SEGMENTS')
                                self.selected_path.segments -= 1
                    
                        if not self.selected_path.seg_lock:
                            self.selected_path.create_cut_nodes(context)
                            self.selected_path.snap_to_object(self.original_form, raw = False, world = False, cuts = True)
                            self.selected_path.cuts_on_path(context, self.original_form, self.bme)
                            self.selected_path.connect_cuts_to_make_mesh(self.original_form)
                            self.selected_path.update_visibility(context, self.original_form)
                            self.selected_path.backbone_from_cuts(context, self.original_form, self.bme)
                            #selected will hold old reference because all cuts are recreated (dumbly, it should just be the in between ones)
                            self.selected = self.selected_path.cuts[-1]
                            self.temporary_message_start(context, 'PATH SEGMENTS: %i' % self.selected_path.segments)
                            
                            
                        else:
                            self.temporary_message_start(context, 'PATH SEGMENTS: Path is locked, cannot adjust segments')
                        return {'RUNNING_MODAL'}
                   
                    elif event.type == 'S' and event.value == 'PRESS':

                        if event.shift:
                            self.create_undo_snapshot('SMOOTH')
                            #path.smooth_normals
                            self.selected_path.average_normals(context, self.original_form, self.bme)
                            self.selected_path.connect_cuts_to_make_mesh(self.original_form)
                            self.selected_path.backbone_from_cuts(context, self.original_form, self.bme)
                            self.temporary_message_start(context, 'Smooth normals based on drawn path')
                            
                        elif event.ctrl:
                            self.create_undo_snapshot('SMOOTH')
                            #smooth CoM path
                            self.temporary_message_start(context, 'Smooth normals based on CoM path')
                            self.selected_path.smooth_normals_com(context, self.original_form, self.bme, iterations = 2)
                            self.selected_path.connect_cuts_to_make_mesh(self.original_form)
                            self.selected_path.backbone_from_cuts(context, self.original_form, self.bme)
                        elif event.alt:
                            self.create_undo_snapshot('SMOOTH')
                            #path.interpolate_endpoints
                            self.temporary_message_start(context, 'Smoothly interpolate normals between the endpoints')
                            self.selected_path.interpolate_endpoints(context, self.original_form, self.bme)
                            self.selected_path.connect_cuts_to_make_mesh(self.original_form)
                            self.selected_path.backbone_from_cuts(context, self.original_form, self.bme)
                            
                        else:
                            half = math.floor(len(self.selected_path.cuts)/2)
                            
                            if math.fmod(len(self.selected_path.cuts), 2):  #5 segments is 6 rings
                                loc = 0.5 * (self.selected_path.cuts[half].plane_com + self.selected_path.cuts[half+1].plane_com)
                            else:
                                loc = self.selected_path.cuts[half].plane_com
                            
                            context.scene.cursor_location = loc
                    
                        return{'RUNNING_MODAL'}
                        
            if self.modal_state == 'DRAWING':
                
                if event.type == 'MOUSEMOVE':
                    action = 'GUIDE MODE: Drawing'
                    x = str(event.mouse_region_x)
                    y = str(event.mouse_region_y)
                    #record screen drawing
                    self.draw_cache.append((event.mouse_region_x,event.mouse_region_y))   
                    
                    return {'RUNNING_MODAL'}
                    
                if event.type == 'LEFTMOUSE' and event.value == 'RELEASE':
                    if len(self.draw_cache) > 10:
                        
                        for path in self.cut_paths:
                            path.deselect(settings)
                            
                        self.selected_path  = self.new_path_from_draw(context, settings)
                        if self.selected_path:
                            self.selected_path.do_select(settings)
                            if self.selected_path.cuts:
                                self.selected = self.selected_path.cuts[-1]
                            else:
                                self.selected = None
                            if self.selected:
                                self.selected.do_select(settings)
                        
                        self.drag = False #TODO: is self.drag still needed?
                        self.force_new = False
                    
                    self.draw_cache = []
                    
                    self.modal_state = 'WAITING'
                    return{'RUNNING_MODAL'}
                
                
            return{'RUNNING_MODAL'}
            
    
                        
    def create_undo_snapshot(self, action):
        '''
        saves data and operator state snapshot
        for undoing
        
        TODO:  perhaps pop/append are not fastest way
        deque?
        prepare a list and keep track of which entity to
        replace?
        '''
        
        repeated_actions = {'LOOP_SHIFT', 'PATH_SHIFT', 'PATH_SEGMENTS', 'LOOP_SEGMENTS'}
        
        if action in repeated_actions:
            if action == contour_undo_cache[-1][2]:
                dprint('repeatable...dont take snapshot')
                return
        
        dprint('undo: ' + action)
        cut_data = copy.deepcopy(self.cut_paths)
        #perhaps I don't even need to copy this?
        state = copy.deepcopy(ContourStatePreserver(self))
        contour_undo_cache.append((cut_data, state, action))
            
        if len(contour_undo_cache) > self.settings.undo_depth:
            contour_undo_cache.pop(0)
            
            

    def undo_action(self):
        
        if len(contour_undo_cache) > 0:
            cut_data, op_state, action = contour_undo_cache.pop()
            
            self.cut_paths = cut_data
            op_state.push_state(self)
            
            
                    

  
    def invoke(self, context, event):
        #HINT you are in contours code
        #TODO Settings harmon CODE REVIEW
        settings = common_utilities.get_settings()
        
        if context.space_data.viewport_shade in {'WIREFRAME','BOUNDBOX'}:
            self.report({'ERROR'}, 'Viewport shading must be at lease SOLID')
            return {'CANCELLED'}
        
        
        self.valid_cut_inds = []
        self.existing_loops = []
        
        #This is a cache for any cut line whose connectivity
        #has not been established.
        self.cut_lines = []
        
        #a list of all the cut paths (segments)
        self.cut_paths = []
        #a list to store screen coords when drawing
        self.draw_cache = []
        
        #TODO Settings harmony CODE REVIEW
        self.settings = settings
        
        #default verts in a loop (spans)
        self.segments = settings.vertex_count
        #default number of loops in a segment
        self.guide_cuts = settings.ring_count
        
        #if edit mode
        if context.mode == 'EDIT_MESH':
            
            #retopo mesh is the active object
            self.destination_ob = context.object  #TODO:  Clarify destination_ob as retopo_on consistent with design doc
            
            #get the destination mesh data
            self.dest_me = self.destination_ob.data
            
            #we will build this bmesh using from editmesh
            self.dest_bme = bmesh.from_edit_mesh(self.dest_me)
            
            #the selected object will be the original form
            #or we wil pull the mesh cache
            target = [ob for ob in context.selected_objects if ob.name != context.object.name][0]
            
            #this is a simple set of recorded properties meant to help detect
            #if the mesh we are using is the same as the one in the cache.
            is_valid = is_object_valid(target)
            if is_valid:
                use_cache = True
                print('willing and able to use the cache!')
            else:
                use_cache = False  #later, we will double check for ngons and things
                clear_mesh_cache()
                self.original_form = target
                
            
            #count and collect the selected edges if any
            ed_inds = [ed.index for ed in self.dest_bme.edges if ed.select]
            
            self.existing_loops = []
            if len(ed_inds):
                vert_loops = contour_utilities.edge_loops_from_bmedges(self.dest_bme, ed_inds)
                
          
                
                if len(vert_loops) > 1:
                    self.report({'WARNING'}, 'Only one edge loop will be used for extension')
                print('there are %i edge loops selected' % len(vert_loops))
                
                #for loop in vert_loops:
                #until multi loops are supported, do this    
                loop = vert_loops[0]
                if loop[-1] != loop[0] and len(list(set(loop))) != len(loop):
                    self.report({'WARNING'},'Edge loop selection has extra parts!  Excluding this loop')
                    
                else:
                    lverts = [self.dest_bme.verts[i] for i in loop]
                    
                    existing_loop =ExistingVertList(context,
                                                    lverts, 
                                                    loop, 
                                                    self.destination_ob.matrix_world,
                                                    key_type = 'INDS')
                    
                    #make a blank path with just an existing head
                    path = ContourCutSeries(context, [],
                                    cull_factor = settings.cull_factor, 
                                    smooth_factor = settings.smooth_factor,
                                    feature_factor = settings.feature_factor)
                
                    
                    path.existing_head = existing_loop
                    path.seg_lock = False
                    path.ring_lock = True
                    path.ring_segments = len(existing_loop.verts_simple)
                    path.connect_cuts_to_make_mesh(target)
                    path.update_visibility(context, target)
                
                    #path.update_visibility(context, self.original_form)
                    
                    self.cut_paths.append(path)
                    self.existing_loops.append(existing_loop)
                    
                    
        elif context.mode == 'OBJECT':
            
            #make the irrelevant variables None
            self.sel_edges = None
            self.sel_verts = None
            self.existing_cut = None
            
            #the active object will be the target
            target = context.object
            
            is_valid = is_object_valid(target)
            has_tmp = 'ContourTMP' in bpy.data.objects and bpy.data.objects['ContourTMP'].data
            
            if is_valid and has_tmp:
                use_cache = True
            else:
                use_cache = False
                self.original_form  = target #TODO:  Clarify original_form as reference_form consistent with design doc
            
            #no temp bmesh needed in object mode
            #we will create a new obeject
            self.tmp_bme = None
            
            #new blank mesh data
            self.dest_me = bpy.data.meshes.new(target.name + "_recontour")
            
            #new object to hold mesh data
            self.destination_ob = bpy.data.objects.new(target.name + "_recontour",self.dest_me) #this is an empty currently
            self.destination_ob.matrix_world = target.matrix_world
            self.destination_ob.update_tag()
            
            #destination bmesh to operate on
            self.dest_bme = bmesh.new()
            self.dest_bme.from_mesh(self.dest_me)
            

        
        #get the info about the original form
        #and convert it to a bmesh for fast connectivity info
        #or load the previous bme to save even more time
        
        
        
        if use_cache:
            start = time.time()
            print('the cache is valid for use!')
            
            self.bme = contour_mesh_cache['bme']
            print('loaded old bme in %f' % (time.time() - start))
            
            start = time.time()
            
            self.tmp_ob = contour_mesh_cache['tmp']
            print('loaded old tmp ob in %f' % (time.time() - start))
            
            if self.tmp_ob:
                self.original_form = self.tmp_ob
            else:
                self.original_form = target
              
        else:
    
            start = time.time()
            
            #clear any old saved data
            clear_mesh_cache()
            
            
            me = self.original_form.to_mesh(scene=context.scene, apply_modifiers=True, settings='PREVIEW')
            me.update()
            
            self.bme = bmesh.new()
            self.bme.from_mesh(me)
             
            #check for ngons, and if there are any...triangulate just the ngons
            #this mainly stems from the obj.ray_cast function returning triangulate
            #results and that it makes my cross section method easier.
            ngons = []
            for f in self.bme.faces:
                if len(f.verts) > 4:
                    ngons.append(f)
            if len(ngons) or len(self.original_form.modifiers) > 0:
                print('Ngons or modifiers detected this is a real hassle just so you know')
                
                if len(ngons):
                    #new_geom = bmesh.ops.triangulate(self.bme, faces = ngons, use_beauty = True)
                    new_geom = bmesh.ops.triangulate(self.bme, faces = ngons, quad_method=0, ngon_method=1)
                    new_faces = new_geom['faces']
                    
                    
                new_me = bpy.data.meshes.new('tmp_recontour_mesh')
                self.bme.to_mesh(new_me)
                new_me.update()
                
                
                self.tmp_ob = bpy.data.objects.new('ContourTMP', new_me)
                
                
                #I think this is needed to generate the data for raycasting
                #there may be some other way to update the object
                context.scene.objects.link(self.tmp_ob)
                self.tmp_ob.update_tag()
                context.scene.update() #this will slow things down
                context.scene.objects.unlink(self.tmp_ob)
                self.tmp_ob.matrix_world = self.original_form.matrix_world
                
                
                ###THIS IS A HUGELY IMPORTANT THING TO NOTICE!###
                #so maybe I need to make it more apparent or write it differnetly#
                #We are using a temporary duplicate to handle ray casting
                #and triangulation
                self.original_form = self.tmp_ob
                
            else:
                self.tmp_ob = None
            
            
            #store this stuff for next time.  We will most likely use it again
            #keep in mind, in some instances, tmp_ob is self.original orm
            #where as in others is it unique.  We want to use "target" here to
            #record validation because that is the the active or selected object
            #which is visible in the scene with a unique name.
            write_mesh_cache(target, self.tmp_ob, self.bme)
            print('derived new bme and any triangulations in %f' % (time.time() - start))

        message = "Segments: %i" % self.segments
        context.area.header_text_set(text = message)
            
        #here is where we will cache verts edges and faces
        #unti lthe user confirms and we output a real mesh.
        self.verts = []
        self.edges = []
        self.faces = []
            
       
        if settings.use_x_ray:
            self.orig_x_ray = self.destination_ob.show_x_ray
            self.destination_ob.show_x_ray = True     
            
        ####MODE, UI, DRAWING, and MODAL variables###
        self.mode = 'LOOP'
        #'LOOP' or 'GUIDE'
        
        self.modal_state = 'WAITING'
        
        #does the user want to extend an existing cut or make a new segment
        self.force_new = False
        
        #is the mouse clicked and held down
        self.drag = False
        self.navigating = False
        self.post_update = False
        
        #what is the user dragging..a cutline, a handle etc
        self.drag_target = None
        
        #potential item for snapping in 
        self.snap = []
        self.snap_circle = []
        self.snap_color = (1,0,0,1)
        
        #what is the mouse over top of currently
        self.hover_target = None
        #keep track of selected cut_line and path
        self.selected = None   #TODO: Change this to selected_loop
        if len(self.cut_paths) == 0:
            self.selected_path = None   #TODO: change this to selected_segment
        else:
            print('there is a selected_path')
            self.selected_path = self.cut_paths[-1] #this would be an existing path from selected geom in editmode
        
        self.cut_line_widget = None  #An object of Class "CutLineManipulator" or None
        self.widget_interaction = False  #Being in the state of interacting with a widget o
        self.hot_key = None  #Keep track of which hotkey was pressed
        self.draw = False  #Being in the state of drawing a guide stroke
        
        self.loop_msg = 'LOOP MODE:  LMB: Select Stroke, X: Delete Sroke, , G: Translate, R: Rotate, Ctrl/Shift + A: Align, S: Cursor to Stroke, C: View to Cursor, N: Force New Segment, TAB: toggle Guide mode'
        self.guide_msg = 'GUIDE MODE: LMB to Draw or Select, Ctrl/Shift/ALT + S to smooth, WHEEL or +/- to increase/decrease segments, TAB: toggle Loop mode'
        context.area.header_text_set(self.loop_msg)
        
        if settings.recover and is_valid:
            print('loading cache!')
            self.undo_action()
            
        else:
            contour_undo_cache = []
            
            
        #add in the draw callback and modal method
        self._handle = bpy.types.SpaceView3D.draw_handler_add(retopo_draw_callback, (self, context), 'WINDOW', 'POST_PIXEL')
        
        #timer for temporary messages
        self._timer = None
        self.msg_start_time = time.time()
        self.msg_duration = .75
        
        context.window_manager.modal_handler_add(self)
        
        return {'RUNNING_MODAL'}


################### Polystrips ###################

class CGCOOKIE_OT_polystrips(bpy.types.Operator):
    bl_idname = "cgcookie.polystrips"
    bl_label = "Polystrips"

    @classmethod
    def poll(cls, context):
        if context.mode not in {'EDIT_MESH', 'OBJECT'}:
            return False

        if context.active_object:
            if context.mode == 'EDIT_MESH':
                if len(context.selected_objects) > 1:
                    return True
                else:
                    return False
            else:
                return context.object.type == 'MESH'
        else:
            return False

    def draw_callback(self, context):
        return self.ui.draw_callback(context)

    def modal(self, context, event):
        ret = self.ui.modal(context, event)
        if 'FINISHED' in ret or 'CANCELLED' in ret:
            self.ui.cleanup(context)
            common_utilities.callback_cleanup(self, context)
        return ret

    def invoke(self, context, event):
        self.ui = PolystripsUI(context, event)

        # Switch to modal
        self._handle = bpy.types.SpaceView3D.draw_handler_add(self.draw_callback, (context, ), 'WINDOW', 'POST_PIXEL')
        context.window_manager.modal_handler_add(self)
        return {'RUNNING_MODAL'}


# Used to store keymaps for addon
addon_keymaps = []

def register():
    bpy.utils.register_class(CGCOOKIE_OT_polystrips)

    bpy.utils.register_class(RetopoFlowPreferences)
    bpy.utils.register_class(CGCOOKIE_OT_retopoflow_panel)
    bpy.utils.register_class(CGCOOKIE_OT_contours_cache_clear)
    bpy.utils.register_class(CGCOOKIE_OT_contours)
    bpy.utils.register_class(CGCOOKIE_OT_retopoflow_menu)

    # Create the addon hotkeys
    kc = bpy.context.window_manager.keyconfigs.addon
   
    # create the mode switch menu hotkey
    km = kc.keymaps.new(name='3D View', space_type='VIEW_3D')
    kmi = km.keymap_items.new('wm.call_menu', 'V', 'PRESS', ctrl=True, shift=True)
    kmi.properties.name = 'object.retopology_menu' 
    kmi.active = True
    addon_keymaps.append((km, kmi))


def unregister():
    bpy.utils.unregister_class(CGCOOKIE_OT_polystrips)

    clear_mesh_cache()
    bpy.utils.unregister_class(CGCOOKIE_OT_contours)
    bpy.utils.unregister_class(CGCOOKIE_OT_contours_cache_clear)
    bpy.utils.unregister_class(CGCOOKIE_OT_retopoflow_panel)
    bpy.utils.unregister_class(CGCOOKIE_OT_retopoflow_menu)
    bpy.utils.unregister_class(RetopoFlowPreferences)

    # Remove addon hotkeys
    for km, kmi in addon_keymaps:
        km.keymap_items.remove(kmi)
    addon_keymaps.clear()


class PolystripsUI:
    def __init__(self, context, event):
        settings = common_utilities.get_settings()

        self.mode = 'main'

        self.mode_pos = (0, 0)
        self.cur_pos = (0, 0)
        self.mode_radius = 0
        self.action_center = (0, 0)
        self.action_radius = 0
        self.is_navigating = False
        self.sketch_curpos = (0, 0)
        self.sketch_pressure = 1
        self.sketch = []

        self.post_update = True

        self.footer = ''
        self.footer_last = ''

        self.last_matrix = None

        self._timer = context.window_manager.event_timer_add(0.1, context.window)

        self.stroke_smoothing = 0.75          # 0: no smoothing. 1: no change

        if context.mode == 'OBJECT':

            self.obj_orig = context.object
            # duplicate selected objected to temporary object but with modifiers applied
            self.me = self.obj_orig.to_mesh(scene=context.scene, apply_modifiers=True, settings='PREVIEW')
            self.me.update()
            self.obj = bpy.data.objects.new('PolystripsTmp', self.me)
            bpy.context.scene.objects.link(self.obj)
            self.obj.hide = True
            self.obj.matrix_world = self.obj_orig.matrix_world
            self.me.update()

            # HACK
            bpy.ops.object.mode_set(mode='EDIT')
            bpy.ops.object.mode_set(mode='OBJECT')

            self.bme = bmesh.new()
            self.bme.from_mesh(self.me)

            #Create a new empty destination object for new retopo mesh
            nm_polystrips = self.obj_orig.name + "_polystrips"
            self.dest_bme = bmesh.new()
            dest_me  = bpy.data.meshes.new(nm_polystrips)
            self.dest_obj = bpy.data.objects.new(nm_polystrips, dest_me)
            self.dest_obj.matrix_world = self.obj.matrix_world
            context.scene.objects.link(self.dest_obj)
            
            self.extension_geometry = []
            self.snap_eds = []
            self.snap_eds_vis = []
            self.hover_ed = None

        if context.mode == 'EDIT_MESH':
            self.obj_orig = [ob for ob in context.selected_objects if ob != context.object][0]
            self.me = self.obj_orig.to_mesh(scene=context.scene, apply_modifiers=True, settings='PREVIEW')
            self.me.update()
            self.bme = bmesh.new()
            self.bme.from_mesh(self.me)

            self.obj = bpy.data.objects.new('PolystripsTmp', self.me)
            bpy.context.scene.objects.link(self.obj)
            self.obj.hide = True
            self.obj.matrix_world = self.obj_orig.matrix_world
            self.me.update()

            bpy.ops.object.mode_set(mode='OBJECT')
            bpy.ops.object.mode_set(mode='EDIT')

            self.dest_obj = context.object
            self.dest_bme = bmesh.from_edit_mesh(context.object.data)
            self.snap_eds = [] #EXTEND
                   
            #self.snap_eds = [ed for ed in self.dest_bme.edges if not ed.is_manifold]
            
            
            region, r3d = context.region, context.space_data.region_3d
            mx = self.dest_obj.matrix_world
            rv3d = context.space_data.region_3d
            self.snap_eds_vis = [False not in common_utilities.ray_cast_visible([mx * ed.verts[0].co, mx * ed.verts[1].co], self.obj, rv3d) for ed in self.snap_eds]
            self.hover_ed = None

        self.scale = self.obj.scale[0]
        self.length_scale = get_object_length_scale(self.obj)
        # World stroke radius
        self.stroke_radius = 0.01 * self.length_scale
        self.stroke_radius_pressure = 0.01 * self.length_scale
        # Screen_stroke_radius
        self.screen_stroke_radius = 20  # TODO, hood to settings

        self.sketch_brush = SketchBrush(context,
                                        settings,
                                        event.mouse_region_x, event.mouse_region_y,
                                        15,  # settings.quad_prev_radius,
                                        self.obj)

<<<<<<< HEAD
        self.sel_gedge = None                           # selected gedge
        self.sel_gvert = None                           # selected gvert
        self.act_gvert = None                           # active gvert (operated upon)
        self.hov_gvert = None
        self.polystrips = PolyStrips(context, self.obj, self.dest_obj)
        self.polystrips.extension_geometry_from_bme(self.dest_bme) 
=======
        self.act_gedge  = None                          # active gedge
        self.sel_gedges = set()
        self.sel_gvert  = None                          # selected gvert
        self.act_gvert  = None                          # active gvert (operated upon)
        self.act_gpatch = None

        self.polystrips = PolyStrips(context, self.obj)

>>>>>>> 1e58077e
        polystrips_undo_cache = []  # Clear the cache in case any is left over
        if self.obj.grease_pencil:
            self.create_polystrips_from_greasepencil()
        elif 'BezierCurve' in bpy.data.objects:
            self.create_polystrips_from_bezier(bpy.data.objects['BezierCurve'])

        context.area.header_text_set('PolyStrips')

    ###############################
    def create_undo_snapshot(self, action):
        '''
        unsure about all the _timers get deep copied
        and if sel_gedges and verts get copied as references
        or also duplicated, making them no longer valid.
        '''

        settings = common_utilities.get_settings()
        repeated_actions = {'count', 'zip count'}

        if action in repeated_actions and len(polystrips_undo_cache):
            if action == polystrips_undo_cache[-1][1]:
                dprint('repeatable...dont take snapshot')
                return

        p_data = copy.deepcopy(self.polystrips)

        if self.act_gedge:
            act_gedge = self.polystrips.gedges.index(self.act_gedge)
        else:
            act_gedge = None

        if self.sel_gvert:
            sel_gvert = self.polystrips.gverts.index(self.sel_gvert)
        else:
            sel_gvert = None

        if self.act_gvert:
            act_gvert = self.polystrips.gverts.index(self.sel_gvert)
        else:
            act_gvert = None

        polystrips_undo_cache.append(([p_data, sel_gvert, act_gedge, act_gvert], action))

        if len(polystrips_undo_cache) > settings.undo_depth:
            polystrips_undo_cache.pop(0)

    def undo_action(self):
        '''
        '''
        if len(polystrips_undo_cache) > 0:
            data, action = polystrips_undo_cache.pop()

            self.polystrips = data[0]

            if data[1]:
                self.sel_gvert = self.polystrips.gverts[data[1]]
            else:
                self.sel_gvert = None

            if data[2]:
                self.sel_gedge = self.polystrips.gedges[data[2]]
            else:
                self.sel_gedge = None

            if data[3]:
                self.act_gvert = self.polystrips.gverts[data[3]]
            else:
                self.act_gvert = None

    def cleanup(self, context):
        '''
        remove temporary object
        '''
        dprint('cleaning up!')

        tmpobj = self.obj  # Not always, sometimes if duplicate remains...will be .001
        meobj  = tmpobj.data

        # Delete object
        context.scene.objects.unlink(tmpobj)
        tmpobj.user_clear()
        if tmpobj.name in bpy.data.objects:
            bpy.data.objects.remove(tmpobj)

        bpy.context.scene.update()
        bpy.data.meshes.remove(meobj)

    ################################
    # Draw functions

    def draw_callback(self, context):
        settings = common_utilities.get_settings()
        region,r3d = context.region,context.space_data.region_3d

        new_matrix = [v for l in r3d.view_matrix for v in l]
        if self.post_update or self.last_matrix != new_matrix:
            for gv in self.polystrips.gverts:
                gv.update_visibility(r3d)
                
            for gv in self.polystrips.extension_geometry:
                gv.update_visibility(r3d)
                
            for ge in self.polystrips.gedges:
                ge.update_visibility(r3d)
            for gp in self.polystrips.gpatches:
                gp.update_visibility(r3d)
            if self.act_gedge:
                for gv in [self.act_gedge.gvert1, self.act_gedge.gvert2]:
                    gv.update_visibility(r3d)
            if self.sel_gvert:
                for gv in self.sel_gvert.get_inner_gverts():
                    gv.update_visibility(r3d)

            if len(self.snap_eds):
                mx = self.obj.matrix_world
                self.snap_eds_vis = [False not in common_utilities.ray_cast_visible([mx * ed.verts[0].co, mx * ed.verts[1].co], self.obj, r3d) for ed in self.snap_eds]

            self.post_update = False
            self.last_matrix = new_matrix


        if settings.debug < 3:
            self.draw_callback_themed(context)
        else:
            self.draw_callback_debug(context)

    def draw_gedge_direction(self, context, gedge, color):
        p0,p1,p2,p3 = gedge.gvert0.snap_pos,  gedge.gvert1.snap_pos,  gedge.gvert2.snap_pos,  gedge.gvert3.snap_pos
        n0,n1,n2,n3 = gedge.gvert0.snap_norm, gedge.gvert1.snap_norm, gedge.gvert2.snap_norm, gedge.gvert3.snap_norm
        pm = cubic_bezier_blend_t(p0,p1,p2,p3,0.5)
        px = cubic_bezier_derivative(p0,p1,p2,p3,0.5).normalized()
        pn = (n0+n3).normalized()
        py = pn.cross(px).normalized()
        rs = (gedge.gvert0.radius+gedge.gvert3.radius) * 0.35
        rl = rs * 0.75
        p3d = [pm-px*rs,pm+px*rs,pm+px*(rs-rl)+py*rl,pm+px*rs,pm+px*(rs-rl)-py*rl]
        common_drawing.draw_polyline_from_3dpoints(context, p3d, color, 5, "GL_LINE_SMOOTH")


    def draw_callback_themed(self, context):
        settings = common_utilities.get_settings()
        region,r3d = context.region,context.space_data.region_3d

        # theme_number = int(settings.theme)


        color_inactive = RetopoFlowPreferences.theme_colors_mesh[settings.theme]
        color_selection = RetopoFlowPreferences.theme_colors_selection[settings.theme]
        color_active = RetopoFlowPreferences.theme_colors_active[settings.theme]

        bgl.glEnable(bgl.GL_POINT_SMOOTH)

        for i_gp,gpatch in enumerate(self.polystrips.gpatches):
            if gpatch == self.act_gpatch:
                color_border = (color_selection[0], color_selection[1], color_selection[2], 1.00)
                color_fill = (color_selection[0], color_selection[1], color_selection[2], 0.20)
            else:
                color_border = (color_inactive[0], color_inactive[1], color_inactive[2], 1.00)
                color_fill = (color_inactive[0], color_inactive[1], color_inactive[2], 0.20)
            
            for (p0,p1,p2,p3) in gpatch.iter_segments(only_visible=True):
                common_drawing.draw_3d_points(context, [p0,p1,p2,p3], color_border, 3)
                common_drawing.draw_polyline_from_3dpoints(context, [p0,p1,p2,p3,p0], color_border, 1, "GL_LINE_STIPPLE")
                common_drawing.draw_quads_from_3dpoints(context, [p0,p1,p2,p3], color_fill)
            
            # draw edge directions
            if settings.debug > 2:
                self.draw_gedge_direction(context, gpatch.ge0, (0.8,0.4,0.4,1.0))
                self.draw_gedge_direction(context, gpatch.ge1, (0.4,0.8,0.4,1.0))
                self.draw_gedge_direction(context, gpatch.ge2, (0.4,0.4,0.8,1.0))
                self.draw_gedge_direction(context, gpatch.ge3, (0.4,0.4,0.4,1.0))

        for i_ge,gedge in enumerate(self.polystrips.gedges):
            if gedge == self.act_gedge:
                color_border = (color_active[0], color_active[1], color_active[2], 1.00)
                color_fill = (color_active[0], color_active[1], color_active[2], 0.20)
            elif gedge in self.sel_gedges:
                color_border = (color_selection[0], color_selection[1], color_selection[2], 0.75)
                color_fill = (color_selection[0], color_selection[1], color_selection[2], 0.20)
            else:
                color_border = (color_inactive[0], color_inactive[1], color_inactive[2], 1.00)
                color_fill = (color_inactive[0], color_inactive[1], color_inactive[2], 0.20)

            for c0,c1,c2,c3 in gedge.iter_segments(only_visible=True):
                common_drawing.draw_quads_from_3dpoints(context, [c0,c1,c2,c3], color_fill)
                common_drawing.draw_polyline_from_3dpoints(context, [c0,c1,c2,c3,c0], color_border, 1, "GL_LINE_STIPPLE")

            if settings.debug >= 2:
                # draw bezier
                p0,p1,p2,p3 = gedge.gvert0.snap_pos, gedge.gvert1.snap_pos, gedge.gvert2.snap_pos, gedge.gvert3.snap_pos
                p3d = [cubic_bezier_blend_t(p0,p1,p2,p3,t/16.0) for t in range(17)]
                common_drawing.draw_polyline_from_3dpoints(context, p3d, (1,1,1,0.5),1, "GL_LINE_STIPPLE")

<<<<<<< HEAD
        for gv in itertools.chain(self.polystrips.gverts, self.polystrips.extension_geometry):
=======
        sel_gverts = set()
        for ge in self.sel_gedges:
            if ge == self.act_gedge: continue
            sel_gverts.add(ge.gvert0)
            sel_gverts.add(ge.gvert3)

        for i_gv,gv in enumerate(self.polystrips.gverts):
>>>>>>> 1e58077e
            if not gv.is_visible(): continue
            p0,p1,p2,p3 = gv.get_corners()

            if gv.is_unconnected() and not gv.from_mesh: continue

            is_selected = False
            is_selected |= gv == self.sel_gvert
            is_selected |= self.act_gedge!=None and (self.act_gedge.gvert0 == gv or self.act_gedge.gvert1 == gv)
            is_selected |= self.act_gedge!=None and (self.act_gedge.gvert2 == gv or self.act_gedge.gvert3 == gv)

            # Theme colors for selected and unselected gverts
            if is_selected:
                color_border = (color_active[0], color_active[1], color_active[2], 0.75)
                color_fill   = (color_active[0], color_active[1], color_active[2], 0.20)
            else:
                color_border = (color_inactive[0], color_inactive[1], color_inactive[2], 1.00)
                color_fill   = (color_inactive[0], color_inactive[1], color_inactive[2], 0.20)
            # Take care of gverts in selected edges
            if sel_gverts:
                color_border = (color_selection[0], color_selection[1], color_selection[2], 0.75)
                color_fill   = (color_selection[0], color_selection[1], color_selection[2], 0.20)

            p3d = [p0,p1,p2,p3,p0]
            common_drawing.draw_quads_from_3dpoints(context, [p0,p1,p2,p3], color_fill)
            common_drawing.draw_polyline_from_3dpoints(context, p3d, color_border, 1, "GL_LINE_STIPPLE")

        # Draw inner gvert handles
        p3d = [gvert.position for gvert in self.polystrips.gverts if not gvert.is_unconnected() and gvert.is_visible()]
        color = (color_inactive[0], color_inactive[1], color_inactive[2], 1.00)
        common_drawing.draw_3d_points(context, p3d, color, 4)

        if self.act_gvert:
            color = (color_active[0], color_active[1], color_active[2], 1.00)
            gv = self.act_gvert
            p0 = gv.position
            common_drawing.draw_3d_points(context, [p0], color, 8)

        if self.sel_gvert:
            color = (color_selection[0], color_selection[1], color_selection[2], 0.75)
            gv = self.sel_gvert
            p0 = gv.position
            if gv.is_inner():
                p1 = gv.gedge_inner.get_outer_gvert_at(gv).position
                common_drawing.draw_3d_points(context, [p0], color, 8)
                common_drawing.draw_polyline_from_3dpoints(context, [p0,p1], color, 2, "GL_LINE_SMOOTH")
            else:
                p3d = [ge.get_inner_gvert_at(gv).position for ge in gv.get_gedges_notnone() if not ge.is_zippered()]
                common_drawing.draw_3d_points(context, [p0] + p3d, color, 8)
                for p1 in p3d:
                    common_drawing.draw_polyline_from_3dpoints(context, [p0,p1], color, 2, "GL_LINE_SMOOTH")

<<<<<<< HEAD
        if self.hov_gvert:  #TODO, hover color
            color_border = (color_selection[0], color_selection[1], color_selection[2], 1.00)
            color_fill   = (color_selection[0], color_selection[1], color_selection[2], 0.20)
            
            gv = self.hov_gvert
            p0,p1,p2,p3 = gv.get_corners()
            p3d = [p0,p1,p2,p3,p0]
            common_drawing.draw_quads_from_3dpoints(context, [p0,p1,p2,p3], color_fill)
            common_drawing.draw_polyline_from_3dpoints(context, p3d, color_border, 1, "GL_LINE_STIPPLE")
            
        if self.sel_gedge:
            color = (color_selection[0], color_selection[1], color_selection[2], 1.00)
            ge = self.sel_gedge
            if self.sel_gedge.is_zippered():
=======
        if self.act_gedge:
            color = (color_active[0], color_active[1], color_active[2], 1.00)
            ge = self.act_gedge
            if self.act_gedge.is_zippered():
>>>>>>> 1e58077e
                p3d = [ge.gvert0.position, ge.gvert3.position]
                common_drawing.draw_3d_points(context, p3d, color, 8)
            else:
                p3d = [gv.position for gv in ge.gverts()]
                common_drawing.draw_3d_points(context, p3d, color, 8)
                common_drawing.draw_polyline_from_3dpoints(context, [p3d[0], p3d[1]], color, 2, "GL_LINE_SMOOTH")
                common_drawing.draw_polyline_from_3dpoints(context, [p3d[2], p3d[3]], color, 2, "GL_LINE_SMOOTH")

            if settings.show_segment_count:
                draw_gedge_info(self.act_gedge, context)


        if self.mode == 'sketch':
            # Draw smoothing line (end of sketch to current mouse position)
            common_drawing.draw_polyline_from_points(context, [self.sketch_curpos, self.sketch[-1][0]], color_active, 1, "GL_LINE_SMOOTH")

            # Draw sketching stroke
            common_drawing.draw_polyline_from_points(context, [co[0] for co in self.sketch], color_selection, 2, "GL_LINE_STIPPLE")

            # Report pressure reading
            if settings.use_pressure:
                info = str(round(self.sketch_pressure,3))
                txt_width, txt_height = blf.dimensions(0, info)
                d = self.sketch_brush.pxl_rad
                blf.position(0, self.sketch_curpos[0] - txt_width/2, self.sketch_curpos[1] + d + txt_height, 0)
                blf.draw(0, info)

        if self.mode in {'scale tool','rotate tool'}:
            # Draw a scale/rotate line from tool origin to current mouse position
            common_drawing.draw_polyline_from_points(context, [self.action_center, self.mode_pos], (0, 0, 0, 0.5), 1, "GL_LINE_STIPPLE")

        bgl.glLineWidth(1)

        if self.mode == 'brush scale tool':
            # scaling brush size
            self.sketch_brush.draw(context, color=(1, 1, 1, .5), linewidth=1, color_size=(1, 1, 1, 1))
        elif self.mode not in {'grab tool','scale tool','rotate tool'} and not self.is_navigating:
            # draw the brush oriented to surface
            ray,hit = common_utilities.ray_cast_region2d(region, r3d, self.cur_pos, self.obj, settings)
            hit_p3d,hit_norm,hit_idx = hit
            if hit_idx != -1: # and not self.hover_ed:
                mx = self.obj.matrix_world
                mxnorm = mx.transposed().inverted().to_3x3()
                hit_p3d = mx * hit_p3d
                hit_norm = mxnorm * hit_norm
                if settings.use_pressure:
                    common_drawing.draw_circle(context, hit_p3d, hit_norm.normalized(), self.stroke_radius_pressure, (1,1,1,.5))
                else:
                    common_drawing.draw_circle(context, hit_p3d, hit_norm.normalized(), self.stroke_radius, (1,1,1,.5))
            if self.mode == 'sketch':
                ray,hit = common_utilities.ray_cast_region2d(region, r3d, self.sketch[0][0], self.obj, settings)
                hit_p3d,hit_norm,hit_idx = hit
                if hit_idx != -1:
                    mx = self.obj.matrix_world
                    mxnorm = mx.transposed().inverted().to_3x3()
                    hit_p3d = mx * hit_p3d
                    hit_norm = mxnorm * hit_norm
                    if settings.use_pressure:
                        common_drawing.draw_circle(context, hit_p3d, hit_norm.normalized(), self.stroke_radius_pressure, (1,1,1,.5))
                    else:
                        common_drawing.draw_circle(context, hit_p3d, hit_norm.normalized(), self.stroke_radius, (1,1,1,.5))

        if self.hover_ed and False:  #EXTEND  to display hoverable edges
            color = (color_selection[0], color_selection[1], color_selection[2], 1.00)
            common_drawing.draw_bmedge(context, self.hover_ed, self.dest_obj.matrix_world, 2, color)


    def draw_callback_debug(self, context):
        settings = common_utilities.get_settings()
        region = context.region
        r3d = context.space_data.region_3d

        draw_original_strokes   = False
        draw_gedge_directions   = True
        draw_gvert_orientations = False
        draw_unconnected_gverts = False
        draw_gvert_unsnapped    = False
        draw_gedge_bezier       = False
        draw_gedge_index        = False
        draw_gedge_igverts      = False

        cols = [(1,.5,.5,.8),(.5,1,.5,.8),(.5,.5,1,.8),(1,1,.5,.8)]

        color_selected          = (.5,1,.5,.8)

        color_gedge             = (1,.5,.5,.8)
        color_gedge_nocuts      = (.5,.2,.2,.8)
        color_gedge_zipped      = (.5,.7,.7,.8)

        color_gvert_unconnected = (.2,.2,.2,.8)
        color_gvert_endpoint    = (.2,.2,.5,.8)
        color_gvert_endtoend    = (.5,.5,1,.8)
        color_gvert_ljunction   = (1,.5,1,.8)
        color_gvert_tjunction   = (1,1,.5,.8)
        color_gvert_cross       = (1,1,1,.8)
        color_gvert_midpoints   = (.7,1,.7,.8)

        t = time.time()
        tf = t - int(t)
        tb = tf*2 if tf < 0.5 else 2-(tf*2)
        tb1 = 1-tb
        sel_fn = lambda c: tuple(cv*tb+cs*tb1 for cv,cs in zip(c,color_selected))

        if draw_original_strokes:
            for stroke in self.strokes_original:
                #p3d = [pt for pt,pr in stroke]
                #common_drawing.draw_polyline_from_3dpoints(context, p3d, (.7,.7,.7,.8), 3, "GL_LINE_SMOOTH")
                common_drawing.draw_circle(context, stroke[0][0], Vector((0,0,1)),0.003,(.2,.2,.2,.8))
                common_drawing.draw_circle(context, stroke[-1][0], Vector((0,1,0)),0.003,(.5,.5,.5,.8))

        for i_ge,gedge in enumerate(self.polystrips.gedges):
            if draw_gedge_directions:
                p0,p1,p2,p3 = gedge.gvert0.snap_pos, gedge.gvert1.snap_pos, gedge.gvert2.snap_pos, gedge.gvert3.snap_pos
                n0,n1,n2,n3 = gedge.gvert0.snap_norm, gedge.gvert1.snap_norm, gedge.gvert2.snap_norm, gedge.gvert3.snap_norm
                pm = cubic_bezier_blend_t(p0,p1,p2,p3,0.5)
                px = cubic_bezier_derivative(p0,p1,p2,p3,0.5).normalized()
                pn = (n0+n3).normalized()
                py = pn.cross(px).normalized()
                rs = (gedge.gvert0.radius+gedge.gvert3.radius) * 0.35
                rl = rs * 0.75
                p3d = [pm-px*rs,pm+px*rs,pm+px*(rs-rl)+py*rl,pm+px*rs,pm+px*(rs-rl)-py*rl]
                common_drawing.draw_polyline_from_3dpoints(context, p3d, (0.8,0.8,0.8,0.8),1, "GL_LINE_SMOOTH")

            if draw_gedge_bezier:
                p0,p1,p2,p3 = gedge.gvert0.snap_pos, gedge.gvert1.snap_pos, gedge.gvert2.snap_pos, gedge.gvert3.snap_pos
                p3d = [cubic_bezier_blend_t(p0,p1,p2,p3,t/16.0) for t in range(17)]
                common_drawing.draw_polyline_from_3dpoints(context, p3d, (0.5,0.5,0.5,0.8),1, "GL_LINE_SMOOTH")

            col = color_gedge if len(gedge.cache_igverts) else color_gedge_nocuts
            if gedge.zip_to_gedge: col = color_gedge_zipped
            if gedge == self.sel_gedge: col = sel_fn(col)
            w = 2 if len(gedge.cache_igverts) else 5
            for c0,c1,c2,c3 in gedge.iter_segments(only_visible=True):
                common_drawing.draw_polyline_from_3dpoints(context, [c0,c1,c2,c3,c0], col, w, "GL_LINE_SMOOTH")

            if draw_gedge_index:
                draw_gedge_text(gedge, context, str(i_ge))

            if draw_gedge_igverts:
                rm = (gedge.gvert0.radius + gedge.gvert3.radius)*0.1
                for igv in gedge.cache_igverts:
                    common_drawing.common_drawing.draw_circle(context, igv.position, igv.normal, rm, (1,1,1,.3))

        for gv in itertools.chain(self.polystrips.gverts, self.polystrips.extension_geometry):
            if not gv.is_visible(): continue
            p0,p1,p2,p3 = gv.get_corners()

            if not draw_unconnected_gverts and gv.is_unconnected() and gv != self.sel_gvert: continue

            col = color_gvert_unconnected
            if gv.is_endpoint(): col = color_gvert_endpoint
            elif gv.is_endtoend(): col = color_gvert_endtoend
            elif gv.is_ljunction(): col = color_gvert_ljunction
            elif gv.is_tjunction(): col = color_gvert_tjunction
            elif gv.is_cross(): col = color_gvert_cross

            if gv == self.sel_gvert: col = sel_fn(col)

            p3d = [p0,p1,p2,p3,p0]
            common_drawing.draw_polyline_from_3dpoints(context, p3d, col, 2, "GL_LINE_SMOOTH")

            if draw_gvert_orientations:
                p,x,y = gv.snap_pos,gv.snap_tanx,gv.snap_tany
                common_drawing.draw_polyline_from_3dpoints(context, [p,p+x*0.005], (1,0,0,1), 1, "GL_LINE_SMOOTH")
                common_drawing.draw_polyline_from_3dpoints(context, [p,p+y*0.005], (0,1,0,1), 1, "GL_LINE_SMOOTH")

        if draw_gvert_unsnapped:
            for gv in self.polystrips.gverts:
                p,x,y,n = gv.position,gv.snap_tanx,gv.snap_tany,gv.snap_norm
                common_drawing.draw_polyline_from_3dpoints(context, [p,p+x*0.01], (1,0,0,1), 1, "GL_LINE_SMOOTH")
                common_drawing.draw_polyline_from_3dpoints(context, [p,p+y*0.01], (0,1,0,1), 1, "GL_LINE_SMOOTH")
                common_drawing.draw_polyline_from_3dpoints(context, [p,p+n*0.01], (0,0,1,1), 1, "GL_LINE_SMOOTH")

        if self.sel_gedge:
            if not self.sel_gedge.zip_to_gedge:
                col = color_gvert_midpoints
                for gv in self.sel_gedge.get_inner_gverts():
                    if not gv.is_visible(): continue
                    p0,p1,p2,p3 = gv.get_corners()
                    p3d = [p0,p1,p2,p3,p0]
                    common_drawing.draw_polyline_from_3dpoints(context, p3d, col, 2, "GL_LINE_SMOOTH")
            draw_gedge_info(self.sel_gedge, context)

        if self.sel_gvert:
            col = color_gvert_midpoints
            for ge in self.sel_gvert.get_gedges_notnone():
                if ge.zip_to_gedge: continue
                gv = ge.get_inner_gvert_at(self.sel_gvert)
                if not gv.is_visible(): continue
                p0,p1,p2,p3 = gv.get_corners()
                p3d = [p0,p1,p2,p3,p0]
                common_drawing.draw_polyline_from_3dpoints(context, p3d, col, 2, "GL_LINE_SMOOTH")

        if self.mode == 'sketch':
            common_drawing.draw_polyline_from_points(context, [self.sketch_curpos, self.sketch[-1][0]], (0.5,0.5,0.2,0.8), 1, "GL_LINE_SMOOTH")
            common_drawing.draw_polyline_from_points(context, [co[0] for co in self.sketch], (1,1,.5,.8), 2, "GL_LINE_SMOOTH")

            info = str(round(self.sketch_pressure,3))
            ''' draw text '''
            txt_width, txt_height = blf.dimensions(0, info)
            d = self.sketch_brush.pxl_rad
            blf.position(0, self.sketch_curpos[0] - txt_width/2, self.sketch_curpos[1] + d + txt_height, 0)
            blf.draw(0, info)

        if self.mode in {'scale tool','rotate tool'}:
            common_drawing.draw_polyline_from_points(context, [self.action_center, self.mode_pos], (0,0,0,0.5), 1, "GL_LINE_STIPPLE")

        bgl.glLineWidth(1)

        if self.mode not in {'grab tool','scale tool','rotate tool','brush scale tool'}:
            ray,hit = common_utilities.ray_cast_region2d(region, r3d, self.cur_pos, self.obj, settings)
            hit_p3d,hit_norm,hit_idx = hit
            if hit_idx != -1:
                mx = self.obj.matrix_world
                hit_p3d = mx * hit_p3d
                common_drawing.draw_circle(context, hit_p3d, hit_norm.normalized(), self.stroke_radius_pressure, (1,1,1,.5))

        if not self.hover_ed:
            self.sketch_brush.draw(context)
        else:
            common_drawing.draw_bmedge(context, self.hover_ed, self.dest_obj.matrix_world, 2, color_selected) #EXTEND

    ############################
    # function to convert polystrips => mesh

    def create_mesh(self, context):
        verts,quads = self.polystrips.create_mesh()

        if 'EDIT' in context.mode:  #self.dest_bme and self.dest_obj:  #EDIT MODE on Existing Mesh
            mx = self.dest_obj.matrix_world
            imx = mx.inverted()

            mx2 = self.obj.matrix_world
            imx2 = mx2.inverted()

        else:
            #bm = bmesh.new()  #now new bmesh is created at the start
            mx2 = Matrix.Identity(4)
            imx = Matrix.Identity(4)

            self.dest_obj.update_tag()
            self.dest_obj.show_all_edges = True
            self.dest_obj.show_wire      = True
            self.dest_obj.show_x_ray     = True
         
            self.dest_obj.select = True
            context.scene.objects.active = self.dest_obj

        bmverts = [self.dest_bme.verts.new(imx * mx2 * v) for v in verts]
        self.dest_bme.verts.index_update()
        for q in quads: 
            self.dest_bme.faces.new([bmverts[i] for i in q])

        self.dest_bme.faces.index_update()

        if 'EDIT' in context.mode: #self.dest_bme and self.dest_obj:
            bmesh.update_edit_mesh(self.dest_obj.data, tessface=False, destructive=True)
        else: 
            self.dest_bme.to_mesh(self.dest_obj.data)
        
        self.dest_bme.free()


    ###########################
    # fill function

    def fill(self, eventd):
        if self.sel_gvert:
            lges = self.sel_gvert.get_gedges()
            if self.sel_gvert.is_ljunction():
                lgepairs = [(lges[0],lges[1])]
            elif self.sel_gvert.is_tjunction():
                lgepairs = [(lges[0],lges[1]), (lges[3],lges[0])]
            elif self.sel_gvert.is_cross():
                lgepairs = [(lges[0],lges[1]), (lges[1],lges[2]), (lges[2],lges[3]), (lges[3],lges[0])]
            else:
                showErrorMessage('GVert must be a L-junction, T-junction, or Cross type to use simple fill')
                return
            
            # find gedge pair that is not a part of a gpatch
            lgepairs = [(ge0,ge1) for ge0,ge1 in lgepairs if not set(ge0.gpatches).intersection(set(ge1.gpatches))]
            if not lgepairs:
                showErrorMessage('Could not find two GEdges that are not already patched')
                return
            
            self.sel_gedges = set(lgepairs[0])
            self.act_gedge = next(iter(self.sel_gedges))
            self.sel_gvert = None
        
        if len(self.sel_gedges) != 2:
            showErrorMessage('Must have exactly 2 selected edges')
            return

        # check that we have a hole
        # TODO: handle multiple edges on one side
        
        sge0 = self.act_gedge
        sge1 = [ge for ge in self.sel_gedges if ge!=sge0][0]
        
        lcgvs = [gv for gv in [sge0.gvert0,sge0.gvert3] if gv in [sge1.gvert0,sge1.gvert3]]
        if lcgvs:
            # corner!
            if len(lcgvs) == 2:
                # Eye shape
                showErrorMessage('Cannot simple fill this shape, yet!')
                return
            cgv = lcgvs[0]
            logvs = [gv for gv in [sge0.gvert0,sge0.gvert3,sge1.gvert0,sge1.gvert3] if gv != cgv]
            assert len(logvs) == 2
            np = cgv.snap_pos + (logvs[0].snap_pos - cgv.snap_pos) + (logvs[1].snap_pos - cgv.snap_pos)
            nr = cgv.radius + (logvs[0].radius - cgv.radius) + (logvs[1].radius - cgv.radius)
            ngv = self.polystrips.create_gvert(np, radius=nr)
            sge0 = self.polystrips.insert_gedge_between_gverts(logvs[0], ngv)
            self.polystrips.insert_gedge_between_gverts(logvs[1], ngv)
        
        lgedge,rgedge = sge0,sge1
        tlgvert = lgedge.gvert0
        blgvert = lgedge.gvert3

        trgvert,brgvert = None,None
        tgedge,bgedge = None,None
        for gv in [rgedge.gvert0,rgedge.gvert3]:
            for ge in gv.get_gedges_notnone():
                if ge.gvert0 == tlgvert:
                    trgvert = ge.gvert3
                    tgedge = ge
                if ge.gvert0 == blgvert:
                    brgvert = ge.gvert3
                    bgedge = ge
                if ge.gvert3 == tlgvert:
                    trgvert = ge.gvert0
                    tgedge = ge
                if ge.gvert3 == blgvert:
                    brgvert = ge.gvert0
                    bgedge = ge
        
        if any(ge.is_zippered() for ge in [lgedge,rgedge,tgedge,bgedge] if ge):
            showErrorMessage('Cannot use simple fill with zippered edges')
            return

        # handle cases where selected gedges have no or only one connecting gedge
        if not trgvert and not brgvert:
            # create two gedges
            dl = (blgvert.position - tlgvert.position).normalized()
            d0 = (rgedge.gvert0.position - tlgvert.position).normalized()
            d3 = (rgedge.gvert3.position - tlgvert.position).normalized()
            if dl.dot(d0) > dl.dot(d3):
                trgvert = rgedge.gvert3
                brgvert = rgedge.gvert0
            else:
                trgvert = rgedge.gvert0
                brgvert = rgedge.gvert3
            tgedge = self.polystrips.insert_gedge_between_gverts(tlgvert, trgvert)
            bgedge = self.polystrips.insert_gedge_between_gverts(blgvert, brgvert)
        elif not trgvert and brgvert:
            if brgvert == rgedge.gvert0:
                trgvert = rgedge.gvert3
            else:
                trgvert = rgedge.gvert0
            tgedge = self.polystrips.insert_gedge_between_gverts(tlgvert, trgvert)
        elif not brgvert and trgvert:
            if trgvert == rgedge.gvert0:
                brgvert = rgedge.gvert3
            else:
                brgvert = rgedge.gvert0
            bgedge = self.polystrips.insert_gedge_between_gverts(blgvert, brgvert)

        if not all(gv.is_ljunction for gv in [trgvert,tlgvert,blgvert,brgvert]):
            showErrorMessage('All corners must be L-Junctions')
            return
        
        if tlgvert.snap_norm.dot((trgvert.snap_pos-tlgvert.snap_pos).cross(blgvert.snap_pos-tlgvert.snap_pos)) < 0:
            lgedge,bgedge,rgedge,tgedge = lgedge,tgedge,rgedge,bgedge

        gp = self.polystrips.create_gpatch(lgedge, bgedge, rgedge, tgedge)
        self.sel_gvert = None
        self.act_gedge = None
        self.sel_gedges.clear()
        self.act_gpatch = gp
        
        gp.update()
        self.polystrips.update_visibility(eventd['r3d'])



    ###########################
    # hover functions

    def hover_geom(self,eventd):
        
        if not len(self.polystrips.extension_geometry): return
        self.hov_gvert = None
        for gv in self.polystrips.extension_geometry:
            if not gv.is_visible(): continue
            rgn   = eventd['context'].region
            r3d   = eventd['context'].space_data.region_3d
            mx,my = eventd['mouse']
            c0 = location_3d_to_region_2d(rgn, r3d, gv.corner0)
            c1 = location_3d_to_region_2d(rgn, r3d, gv.corner1)
            c2 = location_3d_to_region_2d(rgn, r3d, gv.corner2)
            c3 = location_3d_to_region_2d(rgn, r3d, gv.corner3)
            inside = contour_utilities.point_inside_loop2d([c0,c1,c2,c3],Vector((mx,my)))
            if inside:
                self.hov_gvert = gv
                break
                print('found hover gv')
    ###########################
    # tool functions

    def ready_tool(self, eventd, tool_fn):
        rgn   = eventd['context'].region
        r3d   = eventd['context'].space_data.region_3d
        mx,my = eventd['mouse']
        if self.sel_gvert:
            loc   = self.sel_gvert.position
            cx,cy = location_3d_to_region_2d(rgn, r3d, loc)
        elif self.act_gedge:
            loc   = (self.act_gedge.gvert0.position + self.act_gedge.gvert3.position) / 2.0
            cx,cy = location_3d_to_region_2d(rgn, r3d, loc)
        else:
            cx,cy = mx-100,my
        rad   = math.sqrt((mx-cx)**2 + (my-cy)**2)

        self.action_center = (cx,cy)
        self.mode_start    = (mx,my)
        self.action_radius = rad
        self.mode_radius   = rad
        
        self.prev_pos      = (mx,my)

        # spc = bpy.data.window_managers['WinMan'].windows[0].screen.areas[4].spaces[0]
        # r3d = spc.region_3d
        vrot = r3d.view_rotation
        self.tool_x = (vrot * Vector((1,0,0))).normalized()
        self.tool_y = (vrot * Vector((0,1,0))).normalized()

        self.tool_rot = 0.0

        self.tool_fn = tool_fn
        self.tool_fn('init', eventd)

    def scale_tool_gvert(self, command, eventd):
        if command == 'init':
            self.footer = 'Scaling GVerts'
            sgv = self.sel_gvert
            lgv = [ge.gvert1 if ge.gvert0==sgv else ge.gvert2 for ge in sgv.get_gedges() if ge]
            self.tool_data = [(gv,Vector(gv.position)) for gv in lgv]
        elif command == 'commit':
            pass
        elif command == 'undo':
            for gv,p in self.tool_data:
                gv.position = p
                gv.update()
            self.sel_gvert.update()
            self.sel_gvert.update_visibility(eventd['r3d'], update_gedges=True)
        else:
            m = command
            sgv = self.sel_gvert
            p = sgv.position
            for ge in sgv.get_gedges():
                if not ge: continue
                gv = ge.gvert1 if ge.gvert0 == self.sel_gvert else ge.gvert2
                gv.position = p + (gv.position-p) * m
                gv.update()
            sgv.update()
            self.sel_gvert.update_visibility(eventd['r3d'], update_gedges=True)

    def scale_tool_gvert_radius(self, command, eventd):
        if command == 'init':
            self.footer = 'Scaling GVert radius'
            self.tool_data = self.sel_gvert.radius
        elif command == 'commit':
            pass
        elif command == 'undo':
            self.sel_gvert.radius = self.tool_data
            self.sel_gvert.update()
            self.sel_gvert.update_visibility(eventd['r3d'], update_gedges=True)
        else:
            m = command
            self.sel_gvert.radius *= m
            self.sel_gvert.update()
            self.sel_gvert.update_visibility(eventd['r3d'], update_gedges=True)

    def scale_tool_stroke_radius(self, command, eventd):
        if command == 'init':
            self.footer = 'Scaling Stroke radius'
            self.tool_data = self.stroke_radius
        elif command == 'commit':
            pass
        elif command == 'undo':
            self.stroke_radius = self.tool_data
        else:
            m = command
            self.stroke_radius *= m

    def grab_tool_gvert_list(self, command, eventd, lgv):
        '''
        translates list of gverts
        note: translation is relative to first gvert
        '''

        def l3dr2d(p): return location_3d_to_region_2d(eventd['region'], eventd['r3d'], p)

        if command == 'init':
            self.footer = 'Translating GVert position(s)'
            s2d = l3dr2d(lgv[0].position)
            self.tool_data = [(gv, Vector(gv.position), l3dr2d(gv.position)-s2d) for gv in lgv]
        elif command == 'commit':
            pass
        elif command == 'undo':
            for gv,p,_ in self.tool_data: gv.position = p
            for gv,_,_ in self.tool_data:
                gv.update()
                gv.update_visibility(eventd['r3d'], update_gedges=True)
        else:
            factor_slow,factor_fast = 0.2,1.0
            dv = Vector(command) * (factor_slow if eventd['shift'] else factor_fast)
            s2d = l3dr2d(self.tool_data[0][0].position)
            lgv2d = [s2d+relp+dv for _,_,relp in self.tool_data]
            pts = common_utilities.ray_cast_path(eventd['context'], self.obj, lgv2d)
            if len(pts) != len(lgv2d): return ''
            for d,p2d in zip(self.tool_data, pts):
                d[0].position = p2d
            for gv,_,_ in self.tool_data:
                gv.update()
                gv.update_visibility(eventd['r3d'], update_gedges=True)

    def grab_tool_gvert(self, command, eventd):
        '''
        translates selected gvert
        '''
        if command == 'init':
            lgv = [self.sel_gvert]
        else:
            lgv = None
        self.grab_tool_gvert_list(command, eventd, lgv)

    def grab_tool_gvert_neighbors(self, command, eventd):
        '''
        translates selected gvert and its neighbors
        note: translation is relative to selected gvert
        '''
        if command == 'init':
            sgv = self.sel_gvert
            lgv = [sgv] + [ge.get_inner_gvert_at(sgv) for ge in sgv.get_gedges_notnone()]
        else:
            lgv = None
        self.grab_tool_gvert_list(command, eventd, lgv)

    def grab_tool_gedge(self, command, eventd):
        if command == 'init':
            sge = self.act_gedge
            lgv = [sge.gvert0, sge.gvert3]
            lgv += [ge.get_inner_gvert_at(gv) for gv in lgv for ge in gv.get_gedges_notnone()]
        else:
            lgv = None
        self.grab_tool_gvert_list(command, eventd, lgv)

    def rotate_tool_gvert_neighbors(self, command, eventd):
        if command == 'init':
            self.footer = 'Rotating GVerts'
            self.tool_data = [(gv,Vector(gv.position)) for gv in self.sel_gvert.get_inner_gverts()]
        elif command == 'commit':
            pass
        elif command == 'undo':
            for gv,p in self.tool_data:
                gv.position = p
                gv.update()
        else:
            ang = command
            q = Quaternion(self.sel_gvert.snap_norm, ang)
            p = self.sel_gvert.position
            for gv,up in self.tool_data:
                gv.position = p+q*(up-p)
                gv.update()

    def scale_brush_pixel_radius(self,command, eventd):
        if command == 'init':
            self.footer = 'Scale Brush Pixel Size'
            self.tool_data = self.stroke_radius
            x,y = eventd['mouse']
            self.sketch_brush.brush_pix_size_init(eventd['context'], x, y)
        elif command == 'commit':
            self.sketch_brush.brush_pix_size_confirm(eventd['context'])
            if self.sketch_brush.world_width:
                self.stroke_radius = self.sketch_brush.world_width
        elif command == 'undo':
            self.sketch_brush.brush_pix_size_cancel(eventd['context'])
            self.stroke_radius = self.tool_data
        else:
            x,y = command
            self.sketch_brush.brush_pix_size_interact(x, y, precise = eventd['shift'])


    ##############################
    # modal state functions

    def modal_nav(self, eventd):
        events_numpad = {
            'NUMPAD_1',       'NUMPAD_2',       'NUMPAD_3',
            'NUMPAD_4',       'NUMPAD_5',       'NUMPAD_6',
            'NUMPAD_7',       'NUMPAD_8',       'NUMPAD_9',
            'CTRL+NUMPAD_1',  'CTRL+NUMPAD_2',  'CTRL+NUMPAD_3',
            'CTRL+NUMPAD_4',  'CTRL+NUMPAD_5',  'CTRL+NUMPAD_6',
            'CTRL+NUMPAD_7',  'CTRL+NUMPAD_8',  'CTRL+NUMPAD_9',
            'SHIFT+NUMPAD_1', 'SHIFT+NUMPAD_2', 'SHIFT+NUMPAD_3',
            'SHIFT+NUMPAD_4', 'SHIFT+NUMPAD_5', 'SHIFT+NUMPAD_6',
            'SHIFT+NUMPAD_7', 'SHIFT+NUMPAD_8', 'SHIFT+NUMPAD_9',
            'NUMPAD_PLUS', 'NUMPAD_MINUS', # CTRL+NUMPAD_PLUS and CTRL+NUMPAD_MINUS are used elsewhere
            'NUMPAD_PERIOD',
        }

        handle_nav = False
        handle_nav |= eventd['type'] == 'MIDDLEMOUSE'
        handle_nav |= eventd['type'] == 'MOUSEMOVE' and self.is_navigating
        handle_nav |= eventd['type'].startswith('NDOF_')
        handle_nav |= eventd['type'].startswith('TRACKPAD')
        handle_nav |= eventd['ftype'] in events_numpad
        handle_nav |= eventd['ftype'] in {'WHEELUPMOUSE', 'WHEELDOWNMOUSE'}

        if handle_nav:
            self.post_update = True
            self.is_navigating = True

            # x,y = eventd['mouse']
            # self.sketch_brush.update_mouse_move_hover(eventd['context'], x,y)
            # self.sketch_brush.make_circles()
            # self.sketch_brush.get_brush_world_size(eventd['context'])
            
            # if self.sketch_brush.world_width:
            #     self.stroke_radius = self.sketch_brush.world_width
            #     self.stroke_radius_pressure = self.sketch_brush.world_width
                
            return 'nav' if eventd['value']=='PRESS' else 'main'

        self.is_navigating = False
        return ''

    def modal_main(self, eventd):

        settings = common_utilities.get_settings()

        self.footer = 'LMB: draw, RMB: select, G: grab, R: rotate, S: scale, F: brush size, K: knife, M: merge, X: delete, CTRL+D: dissolve, CTRL+Wheel Up/Down: adjust segments, CTRL+C: change selected junction type'

        #############################################
        # General navigation

        nmode = self.modal_nav(eventd)
        if nmode:
            return nmode

        ########################################
        # accept / cancel

        if eventd['press'] in {'RET', 'NUMPAD_ENTER'}:
            self.create_mesh(eventd['context'])
            eventd['context'].area.header_text_set()
            return 'finish'

        if eventd['press'] in {'ESC'}:
            eventd['context'].area.header_text_set()
            return 'cancel'

        #####################################
        # General

        if eventd['type'] == 'MOUSEMOVE':  #mouse movement/hovering
            #update brush and brush size
            x,y = eventd['mouse']
            self.sketch_brush.update_mouse_move_hover(eventd['context'], x,y)
            self.sketch_brush.make_circles()
            self.sketch_brush.get_brush_world_size(eventd['context'])

            if self.sketch_brush.world_width:
                self.stroke_radius = self.sketch_brush.world_width
                self.stroke_radius_pressure = self.sketch_brush.world_width

            self.hover_geom(eventd)

        if eventd['press'] == 'CTRL+Z':
            self.undo_action()
            return ''

        if eventd['press'] == 'F':
            self.ready_tool(eventd, self.scale_brush_pixel_radius)
            return 'brush scale tool'

        if eventd['press'] == 'Q':                                                  # profiler printout
            profiler.printout()
            return ''

        if eventd['press'] == 'P':                                                  # grease pencil => strokes
            # TODO: only convert gpencil strokes that are visible and prevent duplicate conversion
            for gpl in self.obj.grease_pencil.layers: gpl.hide = True
            for stroke in self.strokes_original:
                self.polystrips.insert_gedge_from_stroke(stroke, True)
            self.polystrips.remove_unconnected_gverts()
            self.polystrips.update_visibility(eventd['r3d'])
            return ''

        if eventd['press'] in {'LEFTMOUSE', 'SHIFT+LEFTMOUSE'}:
            self.create_undo_snapshot('sketch')                   
            # start sketching
            self.footer = 'Sketching'
            x,y = eventd['mouse']
            if settings.use_pressure:
                p = eventd['pressure']
                r = eventd['mradius']
            else:
                p = 1
                r = self.stroke_radius

            self.sketch_curpos = (x,y)

            if eventd['shift'] and self.sel_gvert:
                # continue sketching from selected gvert position
                gvx,gvy = location_3d_to_region_2d(eventd['region'], eventd['r3d'], self.sel_gvert.position)
                self.sketch = [((gvx,gvy),self.sel_gvert.radius), ((x,y),r)]
            else:
                self.sketch = [((x,y),r)]

            self.sel_gvert = None
            self.act_gedge = None
            self.sel_gedges = set()
            return 'sketch'

        if eventd['press'] in {'RIGHTMOUSE','SHIFT+RIGHTMOUSE'}:                                         # picking
            x,y = eventd['mouse']
            pts = common_utilities.ray_cast_path(eventd['context'], self.obj, [(x,y)])
            if not pts:
                self.sel_gvert,self.act_gedge,self.act_gvert = None,None,None
                self.sel_gedges.clear()
                return ''
            pt = pts[0]

            if self.sel_gvert or self.act_gedge:
                # check if user is picking an inner control point
                if self.act_gedge and not self.act_gedge.zip_to_gedge:
                    lcpts = [self.act_gedge.gvert1,self.act_gedge.gvert2]
                elif self.sel_gvert:
                    sgv = self.sel_gvert
                    lge = self.sel_gvert.get_gedges()
                    lcpts = [ge.get_inner_gvert_at(sgv) for ge in lge if ge and not ge.zip_to_gedge] + [sgv]
                else:
                    lcpts = []

                for cpt in lcpts:
                    if not cpt.is_picked(pt): continue
                    self.act_gedge = None
                    self.sel_gedges.clear()
                    self.sel_gvert = cpt
                    self.act_gpatch = None
                    return ''

            for gv in self.polystrips.gverts:
                if gv.is_unconnected(): continue
                if not gv.is_picked(pt): continue
                self.act_gedge = None
                self.sel_gedges.clear()
                self.sel_gvert = gv
                self.act_gpatch = None
                return ''

            for ge in self.polystrips.gedges:
                if not ge.is_picked(pt): continue
                self.sel_gvert = None
                self.act_gedge = ge
                if not eventd['shift']:
                    self.sel_gedges.clear()
                self.sel_gedges.add(ge)
                self.act_gpatch = None
                return ''
            
            for gp in self.polystrips.gpatches:
                if not gp.is_picked(pt): continue
                self.sel_gvert = None
                self.act_gedge = None
                self.sel_gedges.clear()
                self.act_gpatch = gp
                print('norm dot = %f' % gp.normal().dot(gp.ge0.gvert0.snap_norm))
                return ''

            self.act_gedge,self.sel_gvert,self.act_gpatch = None,None,None
            self.sel_gedges.clear()
            return ''

        if eventd['press'] == 'CTRL+LEFTMOUSE':                                     # delete/dissolve
            x,y = eventd['mouse']
            pts = common_utilities.ray_cast_path(eventd['context'], self.obj, [(x,y)])
            if not pts:
                self.sel_gvert,self.act_gedge,self.act_gvert = None,None,None
                return ''
            pt = pts[0]

            for gv in self.polystrips.gverts:
                if not gv.is_picked(pt): continue
                if not (gv.is_endpoint() or gv.is_endtoend() or gv.is_ljunction()):
                    showErrorMessage('Can only delete endpoint, end-to-end, or l-junction GVerts')
                    continue
                
                if any(ge.is_zippered() or ge.is_gpatched() for ge in gv.get_gedges_notnone()):
                    showErrorMessage('Cannot delete/dissolve GVert that is zippered or patched')
                    continue

                if gv.is_endpoint():
                    self.polystrips.disconnect_gvert(gv)
                else:
                    self.polystrips.dissolve_gvert(gv)

                self.polystrips.remove_unconnected_gverts()
                self.polystrips.update_visibility(eventd['r3d'])

                self.act_gedge = None
                self.sel_gedges.clear()
                return ''

            for ge in self.polystrips.gedges:
                if not ge.is_picked(pt): continue
                
                if ge.is_zippered() or ge.is_gpatched():
                    showErrorMessage('Cannot delete zippered or patched GEdge')
                    continue

                self.polystrips.disconnect_gedge(ge)
                self.polystrips.remove_unconnected_gverts()

                self.sel_gvert = None
                self.sel_gedge = None
                return ''

            self.act_gedge,self.sel_gvert = None,None
            return ''

        if eventd['press'] == 'CTRL+U':
            self.create_undo_snapshot('update')
            for gv in self.polystrips.gverts:
                gv.update_gedges()
        
        ###################################
        # Selected gpatch commands
        
        if self.act_gpatch:
            if eventd['press'] == 'X':
                self.create_undo_snapshot('delete')
                self.polystrips.disconnect_gpatch(self.act_gpatch)
                self.act_gpatch = None
                return ''

        ###################################
        # Selected gedge commands
     
        if self.act_gedge:
            if eventd['press'] == 'X':
                self.create_undo_snapshot('delete')
                self.polystrips.disconnect_gedge(self.act_gedge)
                self.act_gedge = None
                self.sel_gedges.clear()
                self.polystrips.remove_unconnected_gverts()
                return ''

            if eventd['press'] == 'K' and not self.act_gedge.is_zippered() and not self.act_gedge.has_zippered() and not self.act_gedge.is_gpatched():
                self.create_undo_snapshot('knife')
                x,y = eventd['mouse']
                pts = common_utilities.ray_cast_path(eventd['context'], self.obj, [(x,y)])
                if not pts:
                    return ''
                t,_    = self.act_gedge.get_closest_point(pts[0])
                _,_,gv = self.polystrips.split_gedge_at_t(self.act_gedge, t)
                self.act_gedge = None
                self.sel_gedges.clear()
                self.sel_gvert = gv
                return ''

            if eventd['press'] == 'U':
                self.create_undo_snapshot('update')
                self.act_gedge.gvert0.update_gedges()
                self.act_gedge.gvert3.update_gedges()
                return ''

            if eventd['press']in {'OSKEY+WHEELUPMOUSE', 'CTRL+NUMPAD_PLUS'}:
                self.create_undo_snapshot('count')
                self.act_gedge.set_count(self.act_gedge.n_quads + 1)
                self.polystrips.update_visibility(eventd['r3d'])
                return ''

            if eventd['press'] in {'OSKEY+WHEELDOWNMOUSE', 'CTRL+NUMPAD_MINUS'}:

                if self.act_gedge.n_quads > 3:
                    self.create_undo_snapshot('count')
                    self.act_gedge.set_count(self.act_gedge.n_quads - 1)
                    self.polystrips.update_visibility(eventd['r3d'])
                return ''

            if eventd['press'] == 'Z' and not self.act_gedge.is_gpatched():

                if self.act_gedge.zip_to_gedge:
                    self.create_undo_snapshot('unzip')
                    self.act_gedge.unzip()
                    return ''

                lge = self.act_gedge.gvert0.get_gedges_notnone() + self.act_gedge.gvert3.get_gedges_notnone()
                if any(ge.is_zippered() for ge in lge):
                    # prevent zippering a gedge with gvert that has a zippered gedge already
                    # TODO: allow this??
                    return ''

                x,y = eventd['mouse']
                pts = common_utilities.ray_cast_path(eventd['context'], self.obj, [(x,y)])
                if not pts:
                    return ''
                pt = pts[0]
                for ge in self.polystrips.gedges:
                    if ge == self.act_gedge: continue
                    if not ge.is_picked(pt): continue
                    self.create_undo_snapshot('zip')
                    self.act_gedge.zip_to(ge)
                    return ''
                return ''

            if eventd['press'] == 'G':
                if not self.act_gedge.is_zippered():
                    self.create_undo_snapshot('grab')
                    self.ready_tool(eventd, self.grab_tool_gedge)
                    return 'grab tool'
                return ''

            if eventd['press'] == 'A':
                self.sel_gvert = self.act_gedge.gvert0
                self.act_gedge = None
                self.sel_gedges.clear()
                return ''
            if eventd['press'] == 'B':
                self.sel_gvert = self.act_gedge.gvert3
                self.act_gedge = None
                self.sel_gedges.clear()
                return ''

            if eventd['press'] == 'CTRL+R' and not self.act_gedge.is_zippered():
                self.create_undo_snapshot('rip')
                self.act_gedge = self.polystrips.rip_gedge(self.act_gedge)
                self.sel_gedges = [self.act_gedge]
                self.ready_tool(eventd, self.grab_tool_gedge)
                return 'grab tool'

            if eventd['press'] == 'SHIFT+F':
                self.create_undo_snapshot('simplefill')
                self.fill(eventd)
                return ''

        ###################################
        # selected gvert commands

        if self.sel_gvert:

            if eventd['press'] == 'K':
                if not self.sel_gvert.is_endpoint():
                    showErrorMessage('Selected GVert must be endpoint (exactly one GEdge)')
                    return ''
                x,y = eventd['mouse']
                pts = common_utilities.ray_cast_path(eventd['context'], self.obj, [(x,y)])
                if not pts:
                    return ''
                pt = pts[0]
                for ge in self.polystrips.gedges:
                    if not ge.is_picked(pt): continue
                    if ge.is_zippered() or ge.is_gpatched():
                        showErrorMessage('Cannot knife a GEdge that is zippered or patched')
                        continue
                    self.create_undo_snapshot('split')
                    t,d = ge.get_closest_point(pt)
                    self.polystrips.split_gedge_at_t(ge, t, connect_gvert=self.sel_gvert)
                    return ''
                return ''

            if eventd['press'] == 'X':
                if self.sel_gvert.is_inner():
                    return ''
                self.create_undo_snapshot('delete')
                self.polystrips.disconnect_gvert(self.sel_gvert)
                self.sel_gvert = None
                self.polystrips.remove_unconnected_gverts()
                return ''

            if eventd['press'] == 'CTRL+D':
                if any(ge.is_zippered() or ge.is_gpatched() for ge in self.sel_gvert.get_gedges_notnone()):
                    showErrorMessage('Cannot dissolve GVert with GEdge that is zippered or patched')
                    return ''
                self.create_undo_snapshot('dissolve')
                self.polystrips.dissolve_gvert(self.sel_gvert)
                self.sel_gvert = None
                self.polystrips.remove_unconnected_gverts()
                self.polystrips.update_visibility(eventd['r3d'])
                return ''

            if eventd['press'] == 'S' and not self.sel_gvert.is_unconnected():
                self.create_undo_snapshot('scale')
                self.ready_tool(eventd, self.scale_tool_gvert_radius)
                return 'scale tool'

            if eventd['press'] == 'CTRL+G':
                self.create_undo_snapshot('grab')
                self.ready_tool(eventd, self.grab_tool_gvert)
                return 'grab tool'

            if eventd['press'] == 'G':
                self.create_undo_snapshot('grab')
                self.ready_tool(eventd, self.grab_tool_gvert_neighbors)
                return 'grab tool'

            if eventd['press'] == 'CTRL+C':
                if any(ge.is_zippered() or ge.is_gpatched() for ge in self.sel_gvert.get_gedges_notnone()):
                    showErrorMessage('Cannot change corner type of GVert with GEdge that is zippered or patched')
                    return ''
                self.create_undo_snapshot('toggle')
                self.sel_gvert.toggle_corner()
                self.sel_gvert.update_visibility(eventd['r3d'], update_gedges=True)
                return ''

            if eventd['press'] == 'CTRL+S' and not self.sel_gvert.is_unconnected():
                self.create_undo_snapshot('scale')
                self.ready_tool(eventd, self.scale_tool_gvert)
                return 'scale tool'

            if eventd['press'] == 'C':
                self.create_undo_snapshot('smooth')
                self.sel_gvert.smooth()
                self.sel_gvert.update_visibility(eventd['r3d'], update_gedges=True)
                return ''

            if eventd['press'] == 'R':
                self.create_undo_snapshot('rotate')
                self.ready_tool(eventd, self.rotate_tool_gvert_neighbors)
                return 'rotate tool'

            if eventd['press'] == 'U':
                self.sel_gvert.update_gedges()
                return ''

            if eventd['press'] == 'CTRL+R':
                # self.polystrips.rip_gvert(self.sel_gvert)
                # self.sel_gvert = None
                # return ''
                if any(ge.is_zippered() or ge.is_gpatched() for ge in self.sel_gvert.get_gedges_notnone()):
                    showErrorMessage('Cannot rip GVert with GEdge that is zippered or patched')
                    return ''
                x,y = eventd['mouse']
                pts = common_utilities.ray_cast_path(eventd['context'], self.obj, [(x,y)])
                if not pts:
                    return ''
                pt = pts[0]
                for ge in self.sel_gvert.get_gedges_notnone():
                    if not ge.is_picked(pt): continue
                    self.create_undo_snapshot('rip')
                    self.sel_gvert = self.polystrips.rip_gedge(ge, at_gvert=self.sel_gvert)
                    self.ready_tool(eventd, self.grab_tool_gvert_neighbors)
                    return 'grab tool'
                showErrorMessage('Must hover over GEdge you wish to rip')
                return ''
  
            if eventd['press'] == 'M':
                if self.sel_gvert.is_inner():
                    showErrorMessage('Cannot merge inner GVert')
                    return ''
                if any(ge.is_zippered() or ge.is_gpatched() for ge in self.sel_gvert.get_gedges_notnone()):
                    showErrorMessage('Cannot merge inner GVert with GEdge that is zippered or patched')
                    return ''
                x,y = eventd['mouse']
                pts = common_utilities.ray_cast_path(eventd['context'], self.obj, [(x,y)])
                if not pts:
                    return ''
                pt = pts[0]
                sel_ge = set(self.sel_gvert.get_gedges_notnone())
                for gv in self.polystrips.gverts:
                    if gv.is_inner() or not gv.is_picked(pt) or gv == self.sel_gvert: continue
                    if any(ge.is_zippered() or ge.is_gpatched() for ge in gv.get_gedges_notnone()):
                        showErrorMessage('Cannot merge GVert with GEdge that is zippered or patched')
                        return ''
                    if len(self.sel_gvert.get_gedges_notnone()) + len(gv.get_gedges_notnone()) > 4:
                        showErrorMessage('Too many connected GEdges for merge!')
                        continue
                    if any(ge in sel_ge for ge in gv.get_gedges_notnone()):
                        showErrorMessage('Cannot merge GVerts that share a GEdge')
                        continue
                    self.create_undo_snapshot('merge')
                    self.polystrips.merge_gverts(self.sel_gvert, gv)
                    self.sel_gvert = gv
                    return ''
                return ''

            if self.sel_gvert.zip_over_gedge:
                gvthis = self.sel_gvert
                gvthat = self.sel_gvert.get_zip_pair()

                if eventd['press'] == 'CTRL+NUMPAD_PLUS':
                    self.create_undo_snapshot('zip count')
                    max_t = 1 if gvthis.zip_t>gvthat.zip_t else gvthat.zip_t-0.05
                    gvthis.zip_t = min(gvthis.zip_t+0.05, max_t)
                    gvthis.zip_over_gedge.update()
                    dprint('+ %f %f' % (min(gvthis.zip_t, gvthat.zip_t),max(gvthis.zip_t, gvthat.zip_t)), l=4)
                    return ''

                if eventd['press'] == 'CTRL+NUMPAD_MINUS':
                    self.create_undo_snapshot('zip count')
                    min_t = 0 if gvthis.zip_t<gvthat.zip_t else gvthat.zip_t+0.05
                    gvthis.zip_t = max(gvthis.zip_t-0.05, min_t)
                    gvthis.zip_over_gedge.update()
                    dprint('- %f %f' % (min(gvthis.zip_t, gvthat.zip_t),max(gvthis.zip_t, gvthat.zip_t)), l=4)
                    return ''

            if eventd['press'] == 'SHIFT+F':
                self.create_undo_snapshot('simplefill')
                self.fill(eventd)
                return ''
                
        return ''

    def modal_sketching(self, eventd):

        settings = common_utilities.get_settings()

        #my_str = eventd['type'] + ' ' + str(round(eventd['pressure'],2)) + ' ' + str(round(self.stroke_radius_pressure,2))
        #print(my_str)
        if eventd['type'] == 'MOUSEMOVE':
            x,y = eventd['mouse']
            if settings.use_pressure:
                p = eventd['pressure']
                r = eventd['mradius']
            else:
                p = 1
                r = self.stroke_radius

            stroke_point = self.sketch[-1]

            (lx, ly) = stroke_point[0]
            lr = stroke_point[1]
            self.sketch_curpos = (x,y)
            self.sketch_pressure = p

            ss0,ss1 = self.stroke_smoothing,1-self.stroke_smoothing
            # Smooth radii
            self.stroke_radius_pressure = lr*ss0 + r*ss1
            if settings.use_pressure:
                self.sketch += [((lx*ss0+x*ss1, ly*ss0+y*ss1), self.stroke_radius_pressure)]
            else:
                self.sketch += [((lx*ss0+x*ss1, ly*ss0+y*ss1), self.stroke_radius)]

            return ''

        if eventd['release'] in {'LEFTMOUSE','SHIFT+LEFTMOUSE'}:
            # correct for 0 pressure on release
            if self.sketch[-1][1] == 0:
                self.sketch[-1] = self.sketch[-2]


            p3d = common_utilities.ray_cast_stroke(eventd['context'], self.obj, self.sketch) if len(self.sketch) > 1 else []
            if len(p3d) <= 1: return 'main'

            # tessellate stroke (if needed) so we have good stroke sampling
            # TODO, tesselate pressure/radius values?
            # length_tess = self.length_scale / 700
            # p3d = [(p0+(p1-p0).normalized()*x) for p0,p1 in zip(p3d[:-1],p3d[1:]) for x in frange(0,(p0-p1).length,length_tess)] + [p3d[-1]]
            # stroke = [(p,self.stroke_radius) for i,p in enumerate(p3d)]

            stroke = p3d
            self.sketch = []
            dprint('')
            dprint('')
            dprint('inserting stroke')
            
            
            self.polystrips.insert_gedge_from_stroke(stroke, False)
            self.polystrips.remove_unconnected_gverts()
            self.polystrips.update_visibility(eventd['r3d'])
            return 'main'

        return ''

    ##############################
    # modal tool functions

    def modal_scale_tool(self, eventd):
        cx,cy = self.action_center
        mx,my = eventd['mouse']
        ar = self.action_radius
        pr = self.mode_radius
        cr = math.sqrt((mx-cx)**2 + (my-cy)**2)

        if eventd['press'] in {'RET','NUMPAD_ENTER','LEFTMOUSE'}:
            self.tool_fn('commit', eventd)
            return 'main'

        if eventd['press'] in {'ESC', 'RIGHTMOUSE'}:
            self.tool_fn('undo', eventd)
            return 'main'

        if eventd['type'] == 'MOUSEMOVE':
            self.tool_fn(cr / pr, eventd)
            self.mode_radius = cr
            return ''

        return ''

    def modal_grab_tool(self, eventd):
        cx,cy = self.action_center
        mx,my = eventd['mouse']
        px,py = self.prev_pos #mode_pos
        sx,sy = self.mode_start

        if eventd['press'] in {'RET','NUMPAD_ENTER','LEFTMOUSE','SHIFT+RET','SHIFT+NUMPAD_ENTER','SHIFT+LEFTMOUSE'}:
            self.tool_fn('commit', eventd)
            return 'main'

        if eventd['press'] in {'ESC','RIGHTMOUSE'}:
            self.tool_fn('undo', eventd)
            return 'main'

        if eventd['type'] == 'MOUSEMOVE':
            self.tool_fn((mx-px,my-py), eventd)
            self.prev_pos = (mx,my)
            return ''

        return ''

    def modal_rotate_tool(self, eventd):
        cx,cy = self.action_center
        mx,my = eventd['mouse']
        px,py = self.prev_pos #mode_pos

        if eventd['press'] in {'RET', 'NUMPAD_ENTER', 'LEFTMOUSE'}:
            self.tool_fn('commit', eventd)
            return 'main'

        if eventd['press'] in {'ESC', 'RIGHTMOUSE'}:
            self.tool_fn('undo', eventd)
            return 'main'

        if eventd['type'] == 'MOUSEMOVE':
            vp = Vector((px-cx,py-cy,0))
            vm = Vector((mx-cx,my-cy,0))
            ang = vp.angle(vm) * (-1 if vp.cross(vm).z<0 else 1)
            self.tool_rot += ang
            self.tool_fn(self.tool_rot, eventd)
            self.prev_pos = (mx,my)
            return ''

        return ''

    def modal_scale_brush_pixel_tool(self, eventd):
        '''
        This is the pixel brush radius
        self.tool_fn is expected to be self.
        '''
        mx,my = eventd['mouse']

        if eventd['press'] in {'RET','NUMPAD_ENTER','LEFTMOUSE'}:
            self.tool_fn('commit', eventd)
            return 'main'

        if eventd['press'] in {'ESC', 'RIGHTMOUSE'}:
            self.tool_fn('undo', eventd)

            return 'main'

        if eventd['type'] == 'MOUSEMOVE':
            '''
            '''
            self.tool_fn((mx,my), eventd)

            return ''

        return ''

    ###########################
    # main modal function (FSM)

    def modal(self, context, event):
        context.area.tag_redraw()
        settings = common_utilities.get_settings()

        eventd = self.get_event_details(context, event)

        if self.footer_last != self.footer:
            context.area.header_text_set('PolyStrips: %s' % self.footer)
            self.footer_last = self.footer

        FSM = {}
        FSM['main'] = self.modal_main
        FSM['nav'] = self.modal_nav
        FSM['sketch'] = self.modal_sketching
        FSM['scale tool'] = self.modal_scale_tool
        FSM['grab tool'] = self.modal_grab_tool
        FSM['rotate tool'] = self.modal_rotate_tool
        FSM['brush scale tool'] = self.modal_scale_brush_pixel_tool

        self.cur_pos = eventd['mouse']
        nmode = FSM[self.mode](eventd)
        self.mode_pos = eventd['mouse']

        self.is_navigating = (nmode == 'nav')
        if nmode == 'nav': return {'PASS_THROUGH'}

        if nmode in {'finish','cancel'}:
            self.kill_timer(context)
            polystrips_undo_cache = []
            return {'FINISHED'} if nmode == 'finish' else {'CANCELLED'}

        if nmode: self.mode = nmode

        return {'RUNNING_MODAL'}

    ###########################################################
    # functions to convert beziers and gpencils to polystrips

    def create_polystrips_from_bezier(self, ob_bezier):
        data  = ob_bezier.data
        mx    = ob_bezier.matrix_world

        def create_gvert(self, mx, co, radius):
            p0  = mx * co
            r0  = radius
            n0  = Vector((0,0,1))
            tx0 = Vector((1,0,0))
            ty0 = Vector((0,1,0))
            return GVert(self.obj,self.dest_obj, p0,r0,n0,tx0,ty0)

        for spline in data.splines:
            pregv = None
            for bp0,bp1 in zip(spline.bezier_points[:-1],spline.bezier_points[1:]):
                gv0 = pregv if pregv else self.create_gvert(mx, bp0.co, 0.2)
                gv1 = self.create_gvert(mx, bp0.handle_right, 0.2)
                gv2 = self.create_gvert(mx, bp1.handle_left, 0.2)
                gv3 = self.create_gvert(mx, bp1.co, 0.2)

                ge0 = GEdge(self.obj, self.dest_obj, gv0, gv1, gv2, gv3)
                ge0.recalc_igverts_approx()
                ge0.snap_igverts_to_object()

                if pregv:
                    self.polystrips.gverts += [gv1,gv2,gv3]
                else:
                    self.polystrips.gverts += [gv0,gv1,gv2,gv3]
                self.polystrips.gedges += [ge0]
                pregv = gv3

    def create_polystrips_from_greasepencil(self):
        Mx = self.obj.matrix_world
        gp = self.obj.grease_pencil
        gp_layers = gp.layers
        # for gpl in gp_layers: gpl.hide = True
        strokes = [[(p.co,p.pressure) for p in stroke.points] for layer in gp_layers for frame in layer.frames for stroke in frame.strokes]
        self.strokes_original = strokes

        #for stroke in strokes:
        #    self.polystrips.insert_gedge_from_stroke(stroke)


    ##########################
    # General functions

    def kill_timer(self, context):
        if not self._timer: return
        context.window_manager.event_timer_remove(self._timer)
        self._timer = None

    def get_event_details(self, context, event):
        '''
        Construct an event dict that is *slightly* more convenient than
        stringing together a bunch of logical conditions
        '''

        event_ctrl = 'CTRL+'  if event.ctrl  else ''
        event_shift = 'SHIFT+' if event.shift else ''
        event_alt = 'ALT+'   if event.alt   else ''
        event_oskey = 'OSKEY+' if event.oskey else ''
        event_ftype = event_ctrl + event_shift + event_alt + event_oskey + event.type

        event_pressure = 1 if not hasattr(event, 'pressure') else event.pressure

        def pressure_to_radius(r, p, map = 0):
            if   map == 0:  p = max(0.25,p)
            elif map == 1:  p = 0.25 + .75 * p
            elif map == 2:  p = max(0.05,p)
            elif map == 3:  p = .7 * (2.25*p-1)/((2.25*p-1)**2 +1)**.5 + .55
            return r*p

        return {
            'context': context,
            'region': context.region,
            'r3d': context.space_data.region_3d,

            'ctrl': event.ctrl,
            'shift': event.shift,
            'alt': event.alt,
            'value': event.value,
            'type': event.type,
            'ftype': event_ftype,
            'press': event_ftype if event.value=='PRESS'   else None,
            'release': event_ftype if event.value=='RELEASE' else None,

            'mouse': (float(event.mouse_region_x), float(event.mouse_region_y)),
            'pressure': event_pressure,
            'mradius': pressure_to_radius(self.stroke_radius, event_pressure),
            }<|MERGE_RESOLUTION|>--- conflicted
+++ resolved
@@ -2373,23 +2373,14 @@
                                         15,  # settings.quad_prev_radius,
                                         self.obj)
 
-<<<<<<< HEAD
-        self.sel_gedge = None                           # selected gedge
-        self.sel_gvert = None                           # selected gvert
-        self.act_gvert = None                           # active gvert (operated upon)
-        self.hov_gvert = None
-        self.polystrips = PolyStrips(context, self.obj, self.dest_obj)
-        self.polystrips.extension_geometry_from_bme(self.dest_bme) 
-=======
         self.act_gedge  = None                          # active gedge
         self.sel_gedges = set()
         self.sel_gvert  = None                          # selected gvert
         self.act_gvert  = None                          # active gvert (operated upon)
         self.act_gpatch = None
-
-        self.polystrips = PolyStrips(context, self.obj)
-
->>>>>>> 1e58077e
+        self.hov_gvert = None
+        self.polystrips = PolyStrips(context, self.obj, self.dest_obj)
+        self.polystrips.extension_geometry_from_bme(self.dest_bme) 
         polystrips_undo_cache = []  # Clear the cache in case any is left over
         if self.obj.grease_pencil:
             self.create_polystrips_from_greasepencil()
@@ -2583,17 +2574,13 @@
                 p3d = [cubic_bezier_blend_t(p0,p1,p2,p3,t/16.0) for t in range(17)]
                 common_drawing.draw_polyline_from_3dpoints(context, p3d, (1,1,1,0.5),1, "GL_LINE_STIPPLE")
 
-<<<<<<< HEAD
-        for gv in itertools.chain(self.polystrips.gverts, self.polystrips.extension_geometry):
-=======
         sel_gverts = set()
         for ge in self.sel_gedges:
             if ge == self.act_gedge: continue
             sel_gverts.add(ge.gvert0)
             sel_gverts.add(ge.gvert3)
 
-        for i_gv,gv in enumerate(self.polystrips.gverts):
->>>>>>> 1e58077e
+        for gv in itertools.chain(self.polystrips.gverts, self.polystrips.extension_geometry):
             if not gv.is_visible(): continue
             p0,p1,p2,p3 = gv.get_corners()
 
@@ -2645,7 +2632,10 @@
                 for p1 in p3d:
                     common_drawing.draw_polyline_from_3dpoints(context, [p0,p1], color, 2, "GL_LINE_SMOOTH")
 
-<<<<<<< HEAD
+        if self.act_gedge:
+            color = (color_active[0], color_active[1], color_active[2], 1.00)
+            ge = self.act_gedge
+            if self.act_gedge.is_zippered():
         if self.hov_gvert:  #TODO, hover color
             color_border = (color_selection[0], color_selection[1], color_selection[2], 1.00)
             color_fill   = (color_selection[0], color_selection[1], color_selection[2], 0.20)
@@ -2660,12 +2650,6 @@
             color = (color_selection[0], color_selection[1], color_selection[2], 1.00)
             ge = self.sel_gedge
             if self.sel_gedge.is_zippered():
-=======
-        if self.act_gedge:
-            color = (color_active[0], color_active[1], color_active[2], 1.00)
-            ge = self.act_gedge
-            if self.act_gedge.is_zippered():
->>>>>>> 1e58077e
                 p3d = [ge.gvert0.position, ge.gvert3.position]
                 common_drawing.draw_3d_points(context, p3d, color, 8)
             else:
