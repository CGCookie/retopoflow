--- conflicted
+++ resolved
@@ -382,13 +382,13 @@
             )
 
     undo_depth = IntProperty(
-<<<<<<< HEAD
-            name="Undo Depth",
-            default=10,
-            min = 0,
-            max = 100,
-            )
-
+        name="Undo Depth",
+        description="Max number of undo steps",
+        min = 0,
+        max = 100,
+        default=15,
+        )
+    
     smooth_method = EnumProperty(
         items=[
             ('ENDPOINT', 'ENDPOINT', 'Blend Between Endpoints'),
@@ -398,15 +398,6 @@
         name='Smooth Method',
         default='ENDPOINT'
         )
-=======
-        name="Undo Depth",
-        description="Max number of undo steps",
-        min = 0,
-        max = 100,
-        default=15,
-        )
-    
->>>>>>> fd3e4c7c
     ## Debug Settings
     show_debug = BoolProperty(
             name="Show Debug Settings",
