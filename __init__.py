
'''
Copyright (C) 2016 CG Cookie
http://cgcookie.com
hello@cgcookie.com

Created by Jonathan Denning, Jonathan Williamson, and Patrick Moore

    This program is free software: you can redistribute it and/or modify
    it under the terms of the GNU General Public License as published by
    the Free Software Foundation, either version 3 of the License, or
    (at your option) any later version.

    This program is distributed in the hope that it will be useful,
    but WITHOUT ANY WARRANTY; without even the implied warranty of
    MERCHANTABILITY or FITNESS FOR A PARTICULAR PURPOSE.  See the
    GNU General Public License for more details.

    You should have received a copy of the GNU General Public License
    along with this program.  If not, see <http://www.gnu.org/licenses/>.
'''

bl_info = {
    "name":        "RetopoFlow",
    "description": "A suite of dedicated retopology tools for Blender",
    "author":      "Jonathan Denning, Jonathan Williamson, Patrick Moore",
<<<<<<< HEAD
    "version":     (1, 1, 17),
=======
    "version":     (1, 2, 3),
>>>>>>> 4e11a882
    "blender":     (2, 7, 6),
    "location":    "View 3D > Tool Shelf",
    "warning":     "",  # used for warning icon and text in addons panel
    "wiki_url":    "https://blendermarket.com/products/retopoflow#documentation",
    "tracker_url": "https://github.com/CGCookie/retopoflow/issues",
    "category":    "3D View"
    }

# System imports
#None!!

# Blender imports
import bpy

#CGCookie imports
from .lib.common_utilities import bversion, check_source_target_objects
from .lib.common_utilities import register as register_common_utilities
<<<<<<< HEAD
from .lib.common_utilities import unregister as unregister_common_utilities
=======
>>>>>>> 4e11a882


#Menus, Panels, Interface and Icon 
from .interface import CGCOOKIE_OT_retopoflow_panel, CGCOOKIE_OT_retopoflow_menu
from .preferences import RetopoFlowPreferences

from .lib.classes.logging.logging import OpenLog

if bversion() >= '002.076.000':
    from .icons import clear_icons
    import bpy.utils.previews
    
    from .icons import clear_icons
    #Tools
    from .op_polystrips.polystrips_modal import CGC_Polystrips
    from .op_contours.contours_modal import CGC_Contours
    from .op_tweak.tweak_modal import CGC_Tweak
    from .op_eyedropper.eyedropper_modal import CGC_EyeDropper
    from .op_loopcut.loopcut_modal import CGC_LoopCut
    from .op_loopslide.loopslide_modal import CGC_loopslide
    from .op_polypen.polypen_modal import CGC_Polypen

# updater import
# from .addon_updater import Updater as updater
from . import addon_updater_ops

# Used to store keymaps for addon
addon_keymaps = []

def register():
<<<<<<< HEAD

    # ensure utilities global vars are set/reset on enable
=======
>>>>>>> 4e11a882
    register_common_utilities()

    bpy.utils.register_class(RetopoFlowPreferences)
    bpy.app.handlers.scene_update_post.append(check_source_target_objects)
    bpy.utils.register_class(CGCOOKIE_OT_retopoflow_panel)
    bpy.utils.register_class(CGCOOKIE_OT_retopoflow_menu)
    
    if bversion() >= '002.076.000':
        bpy.utils.register_class(CGC_Polystrips)
        bpy.utils.register_class(CGC_Tweak)
        bpy.utils.register_class(CGC_Contours)
        bpy.utils.register_class(CGC_EyeDropper)
        bpy.utils.register_class(CGC_LoopCut)
        bpy.utils.register_class(CGC_loopslide)
        bpy.utils.register_class(CGC_Polypen)
    
    bpy.utils.register_class(OpenLog)

    # Create the addon hotkeys
    kc = bpy.context.window_manager.keyconfigs.addon
   
    # create the mode switch menu hotkey
    km = kc.keymaps.new(name='3D View', space_type='VIEW_3D')
    kmi = km.keymap_items.new('wm.call_menu', 'V', 'PRESS', ctrl=True, shift=True)
    kmi.properties.name = 'object.retopology_menu' 
    kmi.active = True
    addon_keymaps.append((km, kmi))

    # addon updater code and configurations
    addon_updater_ops.register(bl_info)



def unregister():

    unregister_common_utilities()

    if bversion() >= '002.076.000':
        bpy.utils.unregister_class(CGC_Polystrips)
        bpy.utils.unregister_class(CGC_Tweak)
        bpy.utils.unregister_class(CGC_Contours)
        bpy.utils.unregister_class(CGC_EyeDropper)
        bpy.utils.unregister_class(CGC_LoopCut)
        bpy.utils.unregister_class(CGC_loopslide)
        bpy.utils.unregister_class(CGC_Polypen)

    bpy.utils.unregister_class(CGCOOKIE_OT_retopoflow_panel)
    bpy.utils.unregister_class(CGCOOKIE_OT_retopoflow_menu)
    bpy.app.handlers.scene_update_post.remove(check_source_target_objects)
    bpy.utils.unregister_class(RetopoFlowPreferences)

    # addon updater unregister
    addon_updater_ops.unregister()

    
    clear_icons()

    bpy.utils.unregister_class(OpenLog)
    
    # Remove addon hotkeys
    for km, kmi in addon_keymaps:
        km.keymap_items.remove(kmi)
    addon_keymaps.clear()



<|MERGE_RESOLUTION|>--- conflicted
+++ resolved
@@ -24,11 +24,7 @@
     "name":        "RetopoFlow",
     "description": "A suite of dedicated retopology tools for Blender",
     "author":      "Jonathan Denning, Jonathan Williamson, Patrick Moore",
-<<<<<<< HEAD
-    "version":     (1, 1, 17),
-=======
     "version":     (1, 2, 3),
->>>>>>> 4e11a882
     "blender":     (2, 7, 6),
     "location":    "View 3D > Tool Shelf",
     "warning":     "",  # used for warning icon and text in addons panel
@@ -46,10 +42,6 @@
 #CGCookie imports
 from .lib.common_utilities import bversion, check_source_target_objects
 from .lib.common_utilities import register as register_common_utilities
-<<<<<<< HEAD
-from .lib.common_utilities import unregister as unregister_common_utilities
-=======
->>>>>>> 4e11a882
 
 
 #Menus, Panels, Interface and Icon 
@@ -73,18 +65,12 @@
     from .op_polypen.polypen_modal import CGC_Polypen
 
 # updater import
-# from .addon_updater import Updater as updater
 from . import addon_updater_ops
 
 # Used to store keymaps for addon
 addon_keymaps = []
 
 def register():
-<<<<<<< HEAD
-
-    # ensure utilities global vars are set/reset on enable
-=======
->>>>>>> 4e11a882
     register_common_utilities()
 
     bpy.utils.register_class(RetopoFlowPreferences)
@@ -116,12 +102,7 @@
     # addon updater code and configurations
     addon_updater_ops.register(bl_info)
 
-
-
 def unregister():
-
-    unregister_common_utilities()
-
     if bversion() >= '002.076.000':
         bpy.utils.unregister_class(CGC_Polystrips)
         bpy.utils.unregister_class(CGC_Tweak)
@@ -138,7 +119,6 @@
 
     # addon updater unregister
     addon_updater_ops.unregister()
-
     
     clear_icons()
 
@@ -148,6 +128,3 @@
     for km, kmi in addon_keymaps:
         km.keymap_items.remove(kmi)
     addon_keymaps.clear()
-
-
-
