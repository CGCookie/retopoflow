--- conflicted
+++ resolved
@@ -503,6 +503,7 @@
 
         row = layout.row(align=True)
         row.prop(self, "theme", "Theme")
+        row.prop(self,"show_help")
 
         ## Polystrips 
         row = layout.row(align=True)
@@ -514,15 +515,7 @@
 
         ##Contours
         row = layout.row(align=True)
-<<<<<<< HEAD
         row.label("CONTOURS SETTINGS:")
-=======
-        row.prop(self, "debug") 
-        row.prop(self,"show_help")
-
-        # Contours
-        layout = self.layout
->>>>>>> d5bc8132
 
         # Interaction Settings
         row = layout.row(align=True)
@@ -2020,8 +2013,6 @@
         settings = common_utilities.get_settings()
         self.settings = settings
         self.keymap = key_maps.rtflow_default_keymap_generate()
-<<<<<<< HEAD
-=======
         
         my_dir = os.path.split(os.path.abspath(__file__))[0]
         filename = os.path.join(my_dir, "help/help_contours.txt")
@@ -2035,7 +2026,6 @@
         self.help_box.snap_to_corner(context, corner = [1,1])
         
         print(self.keymap['navigate'])
->>>>>>> d5bc8132
         
         if context.space_data.viewport_shade in {'WIREFRAME','BOUNDBOX'}:
             showErrorMessage('Viewport shading must be at least SOLID')
