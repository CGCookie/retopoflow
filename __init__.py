--- conflicted
+++ resolved
@@ -2540,16 +2540,12 @@
                 color_border = (color_active[0], color_active[1], color_active[2], 0.50)
                 color_fill = (color_active[0], color_active[1], color_active[2], 0.20)
             else:
-<<<<<<< HEAD
-                color_border = (color_inactive[0], color_inactive[1], color_inactive[2], 1.00)
-                color_fill = (color_inactive[0], color_inactive[1], color_inactive[2], 0.20)
+                color_border = (color_inactive[0], color_inactive[1], color_inactive[2], 0.50)
+                color_fill = (color_inactive[0], color_inactive[1], color_inactive[2], 0.10)
+            
             if gpatch.is_frozen():
                 color_border = (0.80,0.80,0.80,1.00)
                 color_fill   = (0.80,0.80,0.80,0.20)
-=======
-                color_border = (color_inactive[0], color_inactive[1], color_inactive[2], 0.50)
-                color_fill = (color_inactive[0], color_inactive[1], color_inactive[2], 0.10)
->>>>>>> bbd877a5
             
             for (p0,p1,p2,p3) in gpatch.iter_segments(only_visible=True):
                 common_drawing.draw_3d_points(context, [p0,p1,p2,p3], color_border, 3)
@@ -2573,19 +2569,14 @@
             elif gedge in self.sel_gedges:
                 color_border = (color_selection[0], color_selection[1], color_selection[2], 0.75)
                 color_fill = (color_selection[0], color_selection[1], color_selection[2], 0.20)
-<<<<<<< HEAD
-            else:
-                color_border = (color_inactive[0], color_inactive[1], color_inactive[2], 1.00)
-                color_fill = (color_inactive[0], color_inactive[1], color_inactive[2], 0.20)
-            if gedge.is_frozen():
-                color_border = (0.80,0.80,0.80,1.00)
-                color_fill   = (0.80,0.80,0.80,0.20)
-=======
             # Color unselected strips
             else:
                 color_border = (color_inactive[0], color_inactive[1], color_inactive[2], 1.00)
                 color_fill = (color_inactive[0], color_inactive[1], color_inactive[2], 0.20)
->>>>>>> bbd877a5
+            
+            if gedge.is_frozen():
+                color_border = (0.80,0.80,0.80,1.00)
+                color_fill   = (0.80,0.80,0.80,0.20)
 
             for c0,c1,c2,c3 in gedge.iter_segments(only_visible=True):
                 common_drawing.draw_quads_from_3dpoints(context, [c0,c1,c2,c3], color_fill)
