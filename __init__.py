--- conflicted
+++ resolved
@@ -47,29 +47,20 @@
 from .interface import CGCOOKIE_OT_retopoflow_panel, CGCOOKIE_OT_retopoflow_menu
 from .preferences import RetopoFlowPreferences
 
-<<<<<<< HEAD
-#Tools
-from .op_polystrips.polystrips_modal import CGC_Polystrips
-from .op_contours.contours_modal import CGC_Contours
-from .op_tweak.tweak_modal import CGC_Tweak
-from .op_edgepatches.edgepatches_modal import CGC_EdgePatches
-from .op_eyedropper.eyedropper_modal import CGC_EyeDropper
-from .op_loopcut.loopcut_modal import CGC_LoopCut
-from .op_edgeslide.edgeslide_modal import CGC_EdgeSlide
-=======
 if bversion() >= '002.076.000':
     from .icons import clear_icons
     import bpy.utils.previews
 
-    from .icons import clear_icons
+
     #Tools
     from .op_polystrips.polystrips_modal import CGC_Polystrips
     from .op_contours.contours_modal import CGC_Contours
+	from .op_edgepatches.edgepatches_modal import CGC_EdgePatches
     from .op_tweak.tweak_modal import CGC_Tweak
     from .op_eyedropper.eyedropper_modal import CGC_EyeDropper
     from .op_loopcut.loopcut_modal import CGC_LoopCut
     from .op_edgeslide.edgeslide_modal import CGC_EdgeSlide
->>>>>>> d873bc51
+
 
 # Used to store keymaps for addon
 addon_keymaps = []
@@ -82,23 +73,14 @@
     bpy.utils.register_class(CGCOOKIE_OT_retopoflow_panel)
     bpy.utils.register_class(CGCOOKIE_OT_retopoflow_menu)
     
-<<<<<<< HEAD
-    bpy.utils.register_class(CGC_Polystrips)
-    bpy.utils.register_class(CGC_Tweak)
-    bpy.utils.register_class(CGC_Contours)
-    bpy.utils.register_class(CGC_EyeDropper)
-    bpy.utils.register_class(CGC_EdgePatches)
-    bpy.utils.register_class(CGC_LoopCut)
-    bpy.utils.register_class(CGC_EdgeSlide)
-=======
     if bversion() >= '002.076.000':
         bpy.utils.register_class(CGC_Polystrips)
         bpy.utils.register_class(CGC_Tweak)
         bpy.utils.register_class(CGC_Contours)
         bpy.utils.register_class(CGC_EyeDropper)
+    	bpy.utils.register_class(CGC_EdgePatches)
         bpy.utils.register_class(CGC_LoopCut)
         bpy.utils.register_class(CGC_EdgeSlide)
->>>>>>> d873bc51
     
     # Create the addon hotkeys
     kc = bpy.context.window_manager.keyconfigs.addon
@@ -112,23 +94,13 @@
 
 
 def unregister():
-<<<<<<< HEAD
-    bpy.utils.unregister_class(CGC_Polystrips)
-    bpy.utils.unregister_class(CGC_Tweak)
-    bpy.utils.unregister_class(CGC_Contours)
-    bpy.utils.unregister_class(CGC_EyeDropper)
-    bpy.utils.unregister_class(CGC_EdgePatches)
-    bpy.utils.unregister_class(CGC_LoopCut)
-    bpy.utils.unregister_class(CGC_EdgeSlide)
-=======
     if bversion() >= '002.076.000':
         bpy.utils.unregister_class(CGC_Polystrips)
         bpy.utils.unregister_class(CGC_Tweak)
         bpy.utils.unregister_class(CGC_Contours)
-        bpy.utils.unregister_class(CGC_EyeDropper)
+    	bpy.utils.unregister_class(CGC_EdgePatches)
         bpy.utils.unregister_class(CGC_LoopCut)
         bpy.utils.unregister_class(CGC_EdgeSlide)
->>>>>>> d873bc51
     
     bpy.utils.unregister_class(CGCOOKIE_OT_retopoflow_panel)
     bpy.utils.unregister_class(CGCOOKIE_OT_retopoflow_menu)
