--- conflicted
+++ resolved
@@ -672,13 +672,6 @@
 
 
 class UI_Window(UI_Padding):
-<<<<<<< HEAD
-    margin = 5
-    
-    def __init__(self, label, pos:Point2D=None, sticky=None, vertical=True, padding=5, movable=True):
-        super().__init__(padding=padding)
-        self.movable = movable
-=======
     screen_margin = 5
     
     def __init__(self, title, options):
@@ -687,13 +680,14 @@
         vertical = options.get('vertical', True)
         padding = options.get('padding', 2)
         visible = options.get('visible', True)
+        movable = options.get('movable', True)
         
         super().__init__(padding=padding)
         self.margin = 0
         
         self.visible = visible
-        
->>>>>>> 9ca8b245
+        self.movable = movable
+        
         self.drawing.text_size(12)
         self.hbf = UI_HBFContainer(vertical=vertical)
         self.hbf_title = UI_Label(title, align=0)
