--- conflicted
+++ resolved
@@ -66,8 +66,6 @@
     def __str__(self):
         return '<Vec (%0.4f, %0.4f, %0.4f)>' % (self.x,self.y,self.z)
     def __repr__(self): return self.__str__()
-<<<<<<< HEAD
-=======
     def normalize(self):
         super().normalize()
         return self
@@ -77,7 +75,6 @@
         if t is Vec or t is Direction or t is Normal:
             return Vec(super().cross(Vector(other)))
         assert False, 'unhandled type of other: %s (%s)' % (str(other), str(t))
->>>>>>> 08da80ac
     def as_vector(self): return Vector(self)
     def from_vector(self, v): self.x,self.y,self.z = v
 
@@ -182,7 +179,7 @@
         if t is Vec or t is Direction or t is Normal:
             return Vec(super().cross(Vector(other)))
         assert False, 'unhandled type of other: %s (%s)' % (str(other), str(t))
-        
+
     def as_vector(self): return Vector(self)
     def from_vector(self, v):
         self.x,self.y,self.z = v
@@ -229,15 +226,15 @@
         else:
             om = o + max_dist * d
             self.max = (self.o - om).length
-    
+
     def __str__(self):
         return '<Ray (%0.4f, %0.4f, %0.4f)->(%0.4f, %0.4f, %0.4f)>' % (self.o.x,self.o.y,self.o.z,self.d.x,self.d.y,self.d.z)
-    
-    def __repr__(self): return self.__str__()
-    
+
+    def __repr__(self): return self.__str__()
+
     def eval(self, t:float):
         return self.o + max(self.min, min(self.max, t)) * self.d
-    
+
     @classmethod
     def from_screenspace(cls, pos:Vector):
         # convert pos in screenspace to ray
@@ -248,27 +245,27 @@
     def __init__(self, o:Point, n:Normal):
         self.o = o
         self.n = n
-    
+
     def __str__(self):
         return '<Plane (%0.4f, %0.4f, %0.4f), (%0.4f, %0.4f, %0.4f)>' % (self.o.x,self.o.y,self.o.z, self.n.x,self.n.y,self.n.z)
-    
-    def __repr__(self): return self.__str__()
-    
+
+    def __repr__(self): return self.__str__()
+
     def side(self, p:Point):
         d = (p - self.o).dot(self.n)
         if d < -0.00001: return -1
         if d > 0.00001: return 1
         return 0
-    
+
     def distance_to(self, p:Point):
         return abs((p - self.o).dot(self.n))
-    
+
     def project(self, p:Point):
         return p + self.n * (self.o - p).dot(self.n)
-    
+
     def polygon_intersects(self, points):
         return abs(sum(self.side(p) for p in points)) != len(points)
-    
+
     @profiler.profile
     def triangle_intersection(self, points):
         p0,p1,p2 = map(Point, points)
@@ -310,11 +307,11 @@
         if s1 == 0: return [(p1, p1)]
         p01 = intersect_line_plane(p0, p1, self.o, self.n)
         return [(p01, p01)]
-    
+
     def edge_crosses(self, points):
         p0,p1 = points
         return self.side(p0) != self.side(p1)
-    
+
     def edge_coplanar(self, points):
         p0,p1 = points
         return self.side(p0) == 0 and self.side(p1) == 0
@@ -322,14 +319,10 @@
 class Frame:
     @staticmethod
     def from_plane(plane:Plane): return Frame(plane.o, z=plane.n)
-    
+
     def __init__(self, o:Point, x:Direction=None, y:Direction=None, z:Direction=None):
         c = (1 if x else 0) + (1 if y else 0) + (1 if z else 0)
-<<<<<<< HEAD
-        assert c==0, "Must specify at least one direction"
-=======
         assert c!=0, "Must specify at least one direction"
->>>>>>> 08da80ac
         if c == 1:
             if x:
                 y = Direction((-x.x + 3.14, x.y + 42, x.z - 1.61))
@@ -343,11 +336,7 @@
                 y.normalize()
             else:
                 x = Direction((-z.x + 3.14, z.y + 42, z.z - 1.61))
-<<<<<<< HEAD
-                y = Direction(z.cross(x).normalize())
-=======
                 y = Direction(-x.cross(z).normalize())
->>>>>>> 08da80ac
                 x = Direction(y.cross(z).normalize())
                 z.normalize()
         elif c >= 2:
@@ -363,41 +352,12 @@
                 x = Direction(y.cross(z).normalize())
                 z = Direction(x.cross(y).normalize())
                 y = Direction(z.cross(x).normalize())
-        
+
         self.o = o
         self.x = x
         self.y = y
         self.z = z
-<<<<<<< HEAD
-    
-    def w2l_typed(self, entity):
-        # TODO: generalize like XForm
-        t = type(entity)
-        xdot,ydot,zdot = self.x.dot,self.y.dot,self.z.dot
-        if t is Point:
-            p = entity - self.o
-            return Point(xdot(p), ydot(p), zdot(p))
-        if t is Vec:
-            return Vec(xdot(entity), ydot(entity), zdot(entity))
-        if t is Normal:
-            return Normal(xdot(entity), ydot(entity), zdot(entity)).normalize()
-        if t is Direction:
-            return Direction(xdot(entity), ydot(entity), zdot(entity)).normalize()
-    
-    def l2w_typed(self, entity):
-        # TODO: generalize like XForm
-        t = type(entity)
-        xdot,ydot,zdot = self.x.dot,self.y.dot,self.z.dot
-        if t is Point:
-            return Point(self.o + self.x * entity.x + self.y * entity.y + self.z * entity.z)
-        if t is Vec:
-            return Vec(self.x * entity.x + self.y * entity.y + self.z * entity.z)
-        if t is Normal:
-            return Normal(self.x * entity.x + self.y * entity.y + self.z * entity.z).normalize()
-        if t is Direction:
-            return Direction(self.x * entity.x + self.y * entity.y + self.z * entity.z).normalize()
-=======
-        
+
         self.fn_l2w_typed = {
             Point:      self.l2w_point,
             Direction:  self.l2w_direction,
@@ -418,11 +378,11 @@
             # Plane:      self.w2l_plane,
             # BMVert:     self.w2l_bmvert,
         }
-    
+
     def _dot_fns(self): return self.x.dot,self.y.dot,self.z.dot
     def _dots(self, v): return (self.x.dot(v), self.y.dot(v), self.z.dot(v))
     def _mults(self, v): return self.x*v.x + self.y*v.y + self.z*v.z
-    
+
     def l2w_typed(self, data):
         ''' dispatched conversion '''
         t = type(data)
@@ -433,20 +393,19 @@
         t = type(data)
         assert t in self.fn_w2l_typed, "unhandled type of data: %s (%s)" % (str(data), str(type(data)))
         return self.fn_w2l_typed[t](data)
-    
+
     def w2l_point(self, p:Point)->Point: return Point(self._dots(p - self.o))
     def l2w_point(self, p:Point)->Point: return Point(self.o + self._mults(p))
-    
+
     def w2l_vector(self, v:Vector)->Vec: return Vec(self._dots(v))
     def l2w_vector(self, v:Vector)->Vec: return Vec(self._mults(v))
-    
+
     def w2l_direction(self, d:Direction)->Direction: return Direction(self._dots(d)).normalize()
     def l2w_direction(self, d:Direction)->Direction: return Direction(self._mults(d)).normalize()
-    
+
     def w2l_normal(self, n:Normal)->Normal: return Normal(self._dots(n)).normalize()
     def l2w_normal(self, n:Normal)->Normal: return Normal(self._mults(n)).normalize()
->>>>>>> 08da80ac
-    
+
     def rotate_about_z(self, radians:float):
         c,s = math.cos(radians),math.sin(radians)
         x,y = self.x,self.y
@@ -473,21 +432,21 @@
             m['imx_n'] = m['mx_d'].transposed()
             d[smat] = m
         return d[smat]
-    
+
     def __init__(self, mx:Matrix=None):
         stats['XForm'] += 1
         if mx is None: mx = Matrix()
         self.assign(mx)
-    
+
     def assign(self, mx):
         if type(mx) is XForm: return self.assign(mx.mx_p)
-        
+
         mats = XForm.get_mats(mx)
         self.mx_p,self.imx_p = mats['mx_p'],mats['imx_p']
         self.mx_d,self.imx_d = mats['mx_d'],mats['imx_d']
         self.mx_n,self.imx_n = mats['mx_n'],mats['imx_n']
         self.mx_t = mats['mx_t']
-        
+
         self.fn_l2w_typed = {
             Point:      lambda x: self.l2w_point(x),
             Direction:  lambda x: self.l2w_direction(x),
@@ -509,32 +468,32 @@
             BMVert:     lambda x: self.w2l_bmvert(x),
         }
         return self
-    
+
     def __str__(self):
         v = tuple(x for r in self.mx_p for x in r)
         return '<XForm (%0.4f, %0.4f, %0.4f, %0.4f)\n' \
                '       (%0.4f, %0.4f, %0.4f, %0.4f)\n' \
                '       (%0.4f, %0.4f, %0.4f, %0.4f)\n' \
                '       (%0.4f, %0.4f, %0.4f, %0.4f)>' % v
-    
-    def __repr__(self): return self.__str__()
-    
+
+    def __repr__(self): return self.__str__()
+
     def __mul__(self, other):
         t = type(other)
         if t is XForm:  return XForm(self.mx_p * other.mx_p)
         if t is Matrix: return XForm(self.mx_p * other)
         return self.l2w_typed(other)
-    
+
     def __imul__(self, other):
         self.assign(self.mx_p * (other.mx_p if type(other) is XForm else other))
-    
+
     def __truediv__(self, other):
         return self.w2l_typed(other)
-    
+
     def __iter__(self):
         for v in self.mx_p: yield v
-    
-    
+
+
     def l2w_typed(self, data):
         ''' dispatched conversion '''
         t = type(data)
@@ -545,19 +504,19 @@
         t = type(data)
         assert t in self.fn_w2l_typed, "unhandled type of data: %s (%s)" % (str(data), str(type(data)))
         return self.fn_w2l_typed[t](data)
-    
+
     def l2w_point(self, p:Point)->Point: return Point(self.mx_p * p)
     def w2l_point(self, p:Point)->Point: return Point(self.imx_p * p)
-    
+
     def l2w_direction(self, d:Direction)->Direction: return Direction(self.mx_d * d)
     def w2l_direction(self, d:Direction)->Direction: return Direction(self.imx_d * d)
-    
+
     def l2w_normal(self, n:Normal)->Normal: return Normal(self.mx_n * n)
     def w2l_normal(self, n:Normal)->Normal: return Normal(self.imx_n * n)
-    
+
     def l2w_vector(self, v:Vector)->Vec: return Vec(self.mx_d * v)
     def w2l_vector(self, v:Vector)->Vec: return Vec(self.imx_d * v)
-    
+
     def l2w_ray(self, ray:Ray)->Ray:
         o = self.l2w_point(ray.o)
         d = self.l2w_direction(ray.d)
@@ -574,15 +533,15 @@
         else:
             l1 = (o - self.w2l_point(ray.o + ray.max * ray.d)).length
         return Ray(o=o, d=d, max_dist=l1)
-    
+
     def l2w_plane(self, plane:Plane)->Plane:
         return Plane(o=self.l2w_point(plane.o), n=self.l2w_normal(plane.n))
     def w2l_plane(self, plane:Plane)->Plane:
         return Plane(o=self.w2l_point(plane.o), n=self.w2l_normal(plane.n))
-    
+
     def l2w_bmvert(self, bmv:BMVert)->Point: return Point(self.mx_p * bmv.co)
     def w2l_bmevrt(self, bmv:BMVert)->Point: return Point(self.imx_p * bmv.co)
-    
+
     def to_bglMatrix(self):
         bglMatrix = bgl.Buffer(bgl.GL_FLOAT, [16])
         for i,v in enumerate([v for r in self.mx_t for v in r]):
@@ -605,12 +564,12 @@
         self.max = Point((Mx, My, Mz))
         self.mx,self.my,self.mz = mx,my,mz
         self.Mx,self.My,self.Mz = Mx,My,Mz
-    
+
     def __str__(self):
         return '<BBox (%0.4f, %0.4f, %0.4f) (%0.4f, %0.4f, %0.4f)>' % (self.mx, self.my, self.mz, self.Mx, self.My, self.Mz)
-    
-    def __repr__(self): return self.__str__()
-    
+
+    def __repr__(self): return self.__str__()
+
     def Point_within(self, point:Point, margin=0):
         return all(m-margin <= v and v <= M+margin for v,m,M in zip(point,self.min,self.max))
 
