--- conflicted
+++ resolved
@@ -3,12 +3,8 @@
 
 @author: Patrick
 '''
-<<<<<<< HEAD
-from pulp import LpVariable, LpProblem, LpMinimize, LpMaximize, LpInteger, LpStatus
+from .lib.pulp import LpVariable, LpProblem, LpMinimize, LpMaximize, LpInteger, LpStatus
 import time
-=======
-from .lib.pulp import LpVariable, LpProblem, LpMinimize, LpMaximize, LpInteger, LpStatus
->>>>>>> b7af30ce
 
 def identify_patch_pattern(edges_reduced, check_pattern = -1):
     '''
