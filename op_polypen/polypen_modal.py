--- conflicted
+++ resolved
@@ -1207,12 +1207,8 @@
         elif self.hover_vert():
             bmv1 = self.nearest_bmvert
         else:
-<<<<<<< HEAD
             bmv1 = self.create_vert(self.mouse_downp3d)
         # find edges between new vert (bmv1) and previously selected vert (bmv0)
-=======
-            bmv1 = self.create_vert(self.mouse_downp3d, self.mouse_downn3d)
->>>>>>> df584d5f
         lbme = [bme for bme in bmv1.link_edges if bmv0 in bme.verts]
         if lbme:
             # verts share an edge
