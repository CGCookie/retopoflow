--- conflicted
+++ resolved
@@ -859,17 +859,10 @@
                 # edge and vert share face
                 # split this face!
                 bmv1,bmv2 = bme.verts
-<<<<<<< HEAD
-                if not any(bme for bme in bmv0.link_edges if bme in bmv1.link_edges):
-                    bmesh.utils.face_split(bmf, bmv0, bmv1)
-                    bmf = self.face_between_verts(bmv0, bmv2)
-                if not any(bme for bme in bmv0.link_edges if bme in bmv2.link_edges):
-=======
                 if not any(bme.other_vert(bmv0) == bmv1 for bme in bmv0.link_edges):
                     bmesh.utils.face_split(bmf, bmv0, bmv1)
                     bmf = self.face_between_verts(bmv0, bmv2)
                 if not any(bme.other_vert(bmv0) == bmv2 for bme in bmv0.link_edges):
->>>>>>> 19a6a65b
                     bmesh.utils.face_split(bmf, bmv0, bmv2)
                 self.select(bmv0)
                 self.clear_nearest()
