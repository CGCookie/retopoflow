--- conflicted
+++ resolved
@@ -144,30 +144,13 @@
         
         #target_bmesh, target_mx, source_bvh, source_mx
         #self.tar_object.matrix_world
-<<<<<<< HEAD
-        self.tar_bmeshrender = BMeshRender(self.tar_bmesh, Matrix(), mesh_cache['bvh'], self.mx)
-=======
         self.tar_bmeshrender = BMeshRender(self.tar_bmesh, Matrix(), mesh_cache['bvh'], self.tar_mx)
->>>>>>> bb747777
         
         color_mesh = self.settings.theme_colors_mesh[self.settings.theme]
         color_selection = self.settings.theme_colors_selection[self.settings.theme]
         color_active = self.settings.theme_colors_active[self.settings.theme]
         
         self.render_normal = {
-<<<<<<< HEAD
-            'poly color': (color_mesh[0], color_mesh[1], color_mesh[2], 0.2),
-            'poly offset': 0.00001,
-            
-            'line width': 2.0,
-            'line color': (color_mesh[0], color_mesh[1], color_mesh[2], 0.2),
-            'line offset': 0.00002,
-            
-            'point size':  4.0,
-            'point color': (color_mesh[0], color_mesh[1], color_mesh[2], 0.4),
-            'point offset': 0.00003,
-            
-=======
             'poly color': (color_mesh[0], color_mesh[1], color_mesh[2], 0.1),
             'poly offset': 0.00001,
             
@@ -179,7 +162,6 @@
             'point color': (color_mesh[0], color_mesh[1], color_mesh[2], 0.75),
             'point offset': 0.00003,
             
->>>>>>> bb747777
             #'normal': 0.002,
         }
         
