'''
Copyright (C) 2013 CG Cookie
http://cgcookie.com
hello@cgcookie.com

Created by Patrick Moore

    This program is free software: you can redistribute it and/or modify
    it under the terms of the GNU General Public License as published by
    the Free Software Foundation, either version 3 of the License, or
    (at your option) any later version.

    This program is distributed in the hope that it will be useful,
    but WITHOUT ANY WARRANTY; without even the implied warranty of
    MERCHANTABILITY or FITNESS FOR A PARTICULAR PURPOSE.  See the
    GNU General Public License for more details.

    You should have received a copy of the GNU General Public License
    along with this program.  If not, see <http://www.gnu.org/licenses/>.
'''

# System imports
import math
import random
import time
from collections import deque
from itertools import chain,combinations
from mathutils import Vector, Matrix, Quaternion
from mathutils.geometry import intersect_line_plane, intersect_point_line, distance_point_to_plane, intersect_line_line_2d, intersect_line_line

# Blender imports
import bgl
import blf
import bmesh
import bpy
from bpy_extras import view3d_utils
from bpy_extras.view3d_utils import location_3d_to_region_2d, region_2d_to_vector_3d, region_2d_to_location_3d, region_2d_to_origin_3d

<<<<<<< HEAD

def edge_loops_from_bmedges(bmesh, bm_edges):
    """
    Edge loops defined by edges

    Takes [mesh edge indices]  
    (eg [ed.index for ed in bmesh.edges if not ed.is_manifold])

    return a list of vertex indices.
    [ [1, 6, 7, 2], ...]

    closed loops have matching start and end values.
    """
    line_polys = []
    edges = bm_edges.copy()

    while edges:
        current_edge = bmesh.edges[edges.pop()]
        vert_e, vert_st = current_edge.verts[:]
        vert_end, vert_start = vert_e.index, vert_st.index
        line_poly = [vert_start, vert_end]

        ok = True
        while ok:
            ok = False
            #for i, ed in enumerate(edges):
            i = len(edges)
            while i:
                i -= 1
                ed = bmesh.edges[edges[i]]
                v_1, v_2 = ed.verts
                v1, v2 = v_1.index, v_2.index
                if v1 == vert_end:
                    line_poly.append(v2)
                    vert_end = line_poly[-1]
                    ok = 1
                    del edges[i]
                    # break
                elif v2 == vert_end:
                    line_poly.append(v1)
                    vert_end = line_poly[-1]
                    ok = 1
                    del edges[i]
                    #break
                elif v1 == vert_start:
                    line_poly.insert(0, v2)
                    vert_start = line_poly[0]
                    ok = 1
                    del edges[i]
                    # break
                elif v2 == vert_start:
                    line_poly.insert(0, v1)
                    vert_start = line_poly[0]
                    ok = 1
                    del edges[i]
                    #break
        line_polys.append(line_poly)

    return line_polys

=======
>>>>>>> cf051197
def perp_vector_point_line(pt1, pt2, ptn):
    '''
    Vector bwettn pointn and line between point1
    and point2
    args:
        pt1, and pt1 are Vectors representing line segment
    
    return Vector
    
    pt1 ------------------- pt
            ^
            |
            |
            |<-----this vector
            |
            ptn
    '''
    pt_on_line = intersect_point_line(ptn.to_3d(), pt1.to_3d(), pt2.to_3d())[0]
    alt_vect = pt_on_line - ptn
    
    return alt_vect

def altitude(point1, point2, pointn):
    edge1 = point2 - point1
    edge2 = pointn - point1
    if edge2.length == 0:
        altitude = 0
        return altitude
    if edge1.length == 0:
        altitude = edge2.length
        return altitude
    alpha = edge1.angle(edge2)
    altitude = math.sin(alpha) * edge2.length
    
    return altitude 
    
# iterate through verts
def iterate(points, newVerts, error,method = 0):
    '''
    args:
    points - list of vectors in order representing locations on a curve
    newVerts - list of indices? (mapping to arg: points) of aready identified "new" verts
    error - distance obove/below chord which makes vert considered a feature
    
    return:
    new -  list of vertex indicies (mappint to arg points) representing identified feature points
    or
    false - no new feature points identified...algorithm is finished.
    '''
    new = []
    for newIndex in range(len(newVerts)-1):
        bigVert = 0
        alti_store = 0
        for i, point in enumerate(points[newVerts[newIndex]+1:newVerts[newIndex+1]]):
            if method == 1:
                alti = perp_vector_point_line(points[newVerts[newIndex]], points[newVerts[newIndex+1]], point).length
            else:
                alti = altitude(points[newVerts[newIndex]], points[newVerts[newIndex+1]], point)
                
            if alti > alti_store:
                alti_store = alti
                if alti_store >= error:
                    bigVert = i+1+newVerts[newIndex]
        if bigVert:
            new.append(bigVert)
    if new == []:
        return False
    return new

#### get SplineVertIndices to keep
def simplify_RDP(splineVerts, error, method = 0):
    '''
    Reduces a curve or polyline based on altitude changes globally and w.r.t. neighbors
    args:
    splineVerts - list of vectors representing locations along the spline/line path
    error - altitude above global/neighbors which allows point to be considered a feature
    return:
    newVerts - a list of indicies of the simplified representation of the curve (in order, mapping to arg-splineVerts)
    '''

    start = time.time()
    
    # set first and last vert
    newVerts = [0, len(splineVerts)-1]

    # iterate through the points
    new = 1
    while new != False:
        new = iterate(splineVerts, newVerts, error, method = method)
        if new:
            newVerts += new
            newVerts.sort()
            
    print('finished simplification with method %i in %f seconds' % (method, time.time() - start))
    return newVerts


def relax(verts, factor = .75, in_place = True):
    '''
    verts is a list of Vectors
    first and last vert will not be changes
    
    this should modify the list in place
    however I have it returning verts?
    '''
    
    L = len(verts)
    if L < 4:
        print('not enough verts to relax')
        return verts
    
    
    deltas = [Vector((0,0,0))] * L
    
    for i in range(1,L-1):
        
        d = .5 * (verts[i-1] + verts[i+1]) - verts[i]
        deltas[i] = factor * d
    
    if in_place:
        for i in range(1,L-1):
            verts[i] += deltas[i]
        
        return True
    else:
        new_verts = verts.copy()
        for i in range(1,L-1):
            new_verts[i] += deltas[i]     
        
        return new_verts
           
def pi_slice(x,y,r1,r2,thta1,thta2,res,t_fan = False):
    '''
    args: 
    x,y - center coordinate
    r1, r2 inner and outer radius
    thta1: beginning of the slice  0 = to the right
    thta2:  end of the slice (ccw direction)
    '''
    points = [[0,0]]*(2*res + 2)  #the two arcs

    for i in range(0,res+1):
        diff = math.fmod(thta2-thta1 + 4*math.pi, 2*math.pi)
        x1 = math.cos(thta1 + i*diff/res) 
        y1 = math.sin(thta1 + i*diff/res)
    
        points[i]=[r1*x1 + x,r1*y1 + y]
        points[(2*res) - i+1] =[x1*r2 + x, y1*r2 + y]
        
    if t_fan: #need to shift order so GL_TRIANGLE_FAN can draw concavity
        new_0 = math.floor(1.5*(2*res+2))
        points = list_shift(points, new_0)
            
    return(points)


def arrow_primitive(x,y,ang,tail_l, head_l, head_w, tail_w):
    
    #primitive
    #notice the order so that the arrow can be filled
    #in by traingle fan or GL quad arrow[0:4] and arrow [4:]
    prim = [Vector((-tail_w,tail_l)),
            Vector((-tail_w, 0)), 
            Vector((tail_w, 0)), 
            Vector((tail_w, tail_l)),
            Vector((head_w,tail_l)),
            Vector((0,tail_l + head_l)),
            Vector((-head_w,tail_l))]
    
    #rotation
    rmatrix = Matrix.Rotation(ang,2)
    
    #translation
    T = Vector((x,y))
    
    arrow = [[None]] * 7
    for i, loc in enumerate(prim):
        arrow[i] = T + rmatrix * loc
        
    return arrow
       
def arc_arrow(x,y,r1,thta1,thta2,res, arrow_size, arrow_angle, ccw = True):
    '''
    args: 
    x,y - center coordinate of cark
    r1 = radius of arc
    thta1: beginning of the arc  0 = to the right
    thta2:  end of the arc (ccw direction)
    arrow_size = length of arrow point
    
    ccw = True draw the arrow
    '''
    points = [Vector((0,0))]*(res +1) #The arc + 2 arrow points

    for i in range(0,res+1):
        #able to accept negative values?
        diff = math.fmod(thta2-thta1 + 2*math.pi, 2*math.pi)
        x1 = math.cos(thta1 + i*diff/res) 
        y1 = math.sin(thta1 + i*diff/res)
    
        points[i]=Vector((r1*x1 + x,r1*y1 + y))

    if not ccw:
        points.reverse()
        
    end_tan = points[-2] - points[-1]
    end_tan.normalize()
    
    #perpendicular vector to tangent
    arrow_perp_1 = Vector((-end_tan[1],end_tan[0]))
    arrow_perp_2 = Vector((end_tan[1],-end_tan[0]))
    
    op_ov_adj = (math.tan(arrow_angle/2))**2
    arrow_side_1 = end_tan + op_ov_adj * arrow_perp_1
    arrow_side_2 = end_tan + op_ov_adj * arrow_perp_2
    
    arrow_side_1.normalize()
    arrow_side_2.normalize()
    
    points.append(points[-1] + arrow_size * arrow_side_1)
    points.append(points[-2] + arrow_size * arrow_side_2) 
           
    return(points)    


def get_path_length(verts):
    '''
    sum up the length of a string of vertices
    '''
    l_tot = 0
    if len(verts) < 2:
        return 0
    
    for i in range(0,len(verts)-1):
        d = verts[i+1] - verts[i]
        l_tot += d.length
        
    return l_tot
   
def get_com(verts):
    '''
    args:
        verts- a list of vectors to be included in the calc
        mx- thw world matrix of the object, if empty assumes unity
        
    '''
    COM = Vector((0,0,0))
    l = len(verts)
    for v in verts:
        COM += v  
    COM =(COM/l)

    return COM

def approx_radius(verts, COM):
    '''
    avg distance
    '''
    l = len(verts)
    app_rad = 0
    for v in verts:
        R = COM - v
        app_rad += R.length
        
    app_rad = 1/l * app_rad
    
    return app_rad    

def verts_bbox(verts):
    xs = [v[0] for v in verts]
    ys = [v[1] for v in verts]
    zs = [v[2] for v in verts]
    return (min(xs), max(xs), min(ys), max(ys), min(zs), max(zs))

def diagonal_verts(verts):
    xs = [v[0] for v in verts]
    ys = [v[1] for v in verts]
    zs = [v[2] for v in verts]
    
    dx = max(xs) - min(xs)
    dy = max(ys) - min(ys)
    dz = max(zs) - min(zs)
    
    diag = math.pow((dx**2 + dy**2 + dz**2),.5)
    
    return diag


def calculate_com_normal(locs):
    '''
    computes a center of mass (CoM) and a normal of provided roughly planar locs
    notes:
    - uses random sampling
    - does not assume a particular order of locs
    - may compute the negative of "true" normal
    '''
    com = sum((loc for loc in locs), Vector((0,0,0))) / len(locs)
    # get locations wrt to com
    llocs = [loc-com for loc in locs]
    ac = Vector((0,0,0))
    first = True
    for i in range(len(locs)):
        lp0,lp1 = random.sample(llocs,2)
        c = lp0.cross(lp1).normalized()
        if first:
            ac = c
            first = False
        else:
            if ac.dot(c) < 0:
                ac -= c
            else:
                ac += c
    return (com, ac.normalized())

#TODO: CREDIT
#TODO: LINK
def calculate_best_plane(locs):
    
    # calculating the center of masss
    com = Vector()
    for loc in locs:
        com += loc
    com /= len(locs)
    x, y, z = com
    
    
    # creating the covariance matrix
    mat = Matrix(((0.0, 0.0, 0.0),
                  (0.0, 0.0, 0.0),
                  (0.0, 0.0, 0.0),
                 ))
    
    for loc in locs:
        mat[0][0] += (loc[0]-x)**2
        mat[1][0] += (loc[0]-x)*(loc[1]-y)
        mat[2][0] += (loc[0]-x)*(loc[2]-z)
        mat[0][1] += (loc[1]-y)*(loc[0]-x)
        mat[1][1] += (loc[1]-y)**2
        mat[2][1] += (loc[1]-y)*(loc[2]-z)
        mat[0][2] += (loc[2]-z)*(loc[0]-x)
        mat[1][2] += (loc[2]-z)*(loc[1]-y)
        mat[2][2] += (loc[2]-z)**2
    
    # calculating the normal to the plane
    normal = False
    try:
        mat.invert()
    except:
        if sum(mat[0]) == 0.0:
            normal = Vector((1.0, 0.0, 0.0))
        elif sum(mat[1]) == 0.0:
            normal = Vector((0.0, 1.0, 0.0))
        elif sum(mat[2]) == 0.0:
            normal = Vector((0.0, 0.0, 1.0))
    if not normal:
        # warning! this is different from .normalize()
        itermax = 500
        iter = 0
        vec = Vector((1.0, 1.0, 1.0))
        vec2 = (mat * vec)/(mat * vec).length
        while vec != vec2 and iter<itermax:
            iter+=1
            vec = vec2
            vec2 = mat * vec
            if vec2.length != 0:
                vec2 /= vec2.length
        if vec2.length == 0:
            vec2 = Vector((1.0, 1.0, 1.0))
        normal = vec2
    
    return(com, normal)
    
def cross_section(bme, mx, point, normal, debug = True):
    '''
    Takes a mesh and associated world matrix of the object and returns a cross secion in local
    space.
    
    Args:
        mesh: Blender BMesh
        mx:   World matrix (type Mathutils.Matrix)
        point: any point on the cut plane in world coords (type Mathutils.Vector)
        normal:  plane normal direction (type Mathutisl.Vector)
    '''
    
    times = []
    times.append(time.time())
    #bme = bmesh.new()
    #bme.from_mesh(me)
    #bme.normal_update()
    
    #if debug:
        #n = len(times)
        #times.append(time.time())
        #print('succesfully created bmesh in %f sec' % (times[n]-times[n-1]))
    verts =[]
    eds = []
    
    #convert point and normal into local coords
    #in the mesh into world space.This saves 2*(Nverts -1) matrix multiplications
    imx = mx.inverted()
    pt = imx * point
    no = imx.to_3x3() * normal  #local normal
    
    edge_mapping = {}  #perhaps we should use bmesh becaus it stores the great cycles..answer yup
    
    for ed in bme.edges:
        
        A = ed.verts[0].co
        B = ed.verts[1].co
        V = B - A
        
        proj = V.project(no).length
        
        #perp to normal = parallel to plane
        #only calc 2nd projection if necessary
        if proj == 0:
            
            #make sure not coplanar
            p_to_A = A - pt
            a_proj = p_to_A.project(no).length
            
            if a_proj == 0:
               
                edge_mapping[len(verts)] = ed.link_faces
                verts.append(1/2 * (A +B)) #put a midpoing since both are coplanar

        else:
            
            #this handles the one point on plane case
            v = intersect_line_plane(A,B,pt,no)
           
            if v:
                check = intersect_point_line(v.to_3d(),A.to_3d(),B.to_3d())
                if check[1] >= 0 and check[1] <= 1:
                    
                                             
                    
                    #the vert coord index    =  the face indices it came from
                    edge_mapping[len(verts)] = [f.index for f in ed.link_faces]
                    verts.append(v)
    
    if debug:
        n = len(times)
        times.append(time.time())
        print('calced intersections %f sec' % (times[n]-times[n-1]))
       
    #iterate through smartly to create edge keys          
    for i in range(0,len(verts)):
        a_faces = set(edge_mapping[i])
        for m in range(i,len(verts)):
            if m != i:
                b_faces = set(edge_mapping[m])
                if a_faces & b_faces:
                    eds.append((i,m))
    
    if debug:
        n = len(times)
        times.append(time.time())
        #print('calced connectivity %f sec' % (times[n]-times[n-1]))
        
    if len(verts):
        #new_me = bpy.data.meshes.new('Cross Section')
        #new_me.from_pydata(verts,eds,[])
        
    
        #if debug:
            #n = len(times)
            #times.append(time.time())
            #print('Total Time: %f sec' % (times[-1]-times[0]))
            
        return (verts, eds)
    else:
        return None
    
def cross_edge(A,B,pt,no):
    '''
    wrapper of intersect_line_plane that limits intersection
    to within the line segment.
    
    args:
        A - Vector endpoint of line segment
        B - Vector enpoint of line segment
        pt - pt on plane to intersect
        no - normal of plane to intersect
        
    return:
        list [Intersection Type, Intersection Point, Intersection Point2]
        eg... ['CROSS',Vector((0,1,0)), None]
        eg... ['POINT',Vector((0,1,0)), None]
        eg....['COPLANAR', Vector((0,1,0)),Vector((0,2,0))]
        eg....[None,None,None]
    '''
 
    ret_val = [None]*3 #list [intersect type, pt 1, pt 2]
    V = B - A #vect representation of the edge
    proj = V.project(no).length
    
    #perp to normal = parallel to plane
    #worst case is a coplanar issue where the whole face is coplanar..we will get there
    if proj == 0:
        
        #test coplanar
        #don't test both points.  We have already tested once for paralellism
        #simply proving one out of two points is/isn't in the plane will
        #prove/disprove coplanar
        p_to_A = A - pt
        #truly, we could precalc all these projections to save time but use mem.
        #because in the multiple edges coplanar case, we wil be testing
        #their verts over and over again that share edges.  So for a mesh with
        #a lot of n poles, precalcing the vert projections may save time!  
        #Hint to future self, look at  Nfaces vs Nedges vs Nverts
        #may prove to be a good predictor of which method to use.
        a_proj = p_to_A.project(no).length
        
        if a_proj == 0:
            print('special case co planar edge')
            ret_val = ['COPLANAR',A,B]
            
    else:
        
        #this handles the one point on plane case
        v = intersect_line_plane(A,B,pt,no)
       
        if v:
            check = intersect_point_line(v.to_3d(),A.to_3d(),B.to_3d())
            if check[1] > 0 and check[1] < 1:  #this is the purest cross...no co-points
                #the vert coord index    =  the face indices it came from
                ret_val = ['CROSS',v,None]
                
            elif check[1] == 0 or check[1] == 1:
                print('special case coplanar point')
                #now add all edges that have that point into the already checked list
                #this takes care of poles
                ret_val = ['POINT',v,None]

    return ret_val

def outside_loop_2d(loop):
    '''
    args:
    loop: list of 
       type-Vector or type-tuple
    returns: 
       outside = a location outside bound of loop 
       type-tuple
    '''
       
    xs = [v[0] for v in loop]
    ys = [v[1] for v in loop]
    
    maxx = max(xs)
    maxy = max(ys)    
    bound = (1.1*maxx, 1.1*maxy)
    return bound

def bound_box(verts):
    '''
    takes a list of vectors of any dimension
    returns a list of (min,max) pairs
    '''
    if len(verts) < 4:
        return verts
    
    dim = len(verts[0])
    
    bounds = []
    for i in range(0,dim):
        components = [v[i] for v in verts]
        low = min(components)
        high = max(components)
        
        bounds.append((low,high))
        
    return bounds

def diagonal(bounds):
    '''
    returns the diagonal dimension of min/max
    pairs of bounds.  Will generalize to N dimensions
    however only really meaningful for 2 or 3 dim vectors
    '''
    diag = 0
    for min_max in bounds:
        l = min_max[1] - min_max[0]
        diag += l * l
        
    diag = diag ** .5
    
    return diag
    
#adapted from opendentalcad then to pie menus now here

def point_inside_loop2d(loop, point):
    '''
    args:
    loop: list of vertices representing loop
        type-tuple or type-Vector
    point: location of point to be tested
        type-tuple or type-Vector
    
    return:
        True if point is inside loop
    '''    
    #test arguments type
    ptype = str(type(point))
    ltype = str(type(loop[0]))
    nverts = len(loop)
    
    if any(not v for v in loop): return False
           
    if 'Vector' not in ptype:
        point = Vector(point)
        
    if 'Vector' not in ltype:
        for i in range(0,nverts):
            loop[i] = Vector(loop[i])
        
    #find a point outside the loop and count intersections
    out = Vector(outside_loop_2d(loop))
    intersections = 0
    for i in range(0,nverts):
        a = Vector(loop[i-1])
        b = Vector(loop[i])
        if intersect_line_line_2d(point,out,a,b):
            intersections += 1
    
    inside = False
    if math.fmod(intersections,2):
        inside = True
    
    return inside

def generic_axes_from_plane_normal(p_pt, no):
    '''
    will take a point on a plane and normal vector
    and return two orthogonal vectors which create
    a right handed coordinate system with z axist aligned
    to plane normal
    '''
    
    #get the equation of a plane ax + by + cz = D
    #Given point P, normal N ...any point R in plane satisfies
    # Nx * (Rx - Px) + Ny * (Ry - Py) + Nz * (Rz - Pz) = 0
    #now pick any xy, yz or xz and solve for the other point
    
    a = no[0]
    b = no[1]
    c = no[2]
    
    Px = p_pt[0]
    Py = p_pt[1]
    Pz = p_pt[2]
    
    D = a * Px + b * Py + c * Pz
    
    #generate a randomply perturbed R from the known p_pt
    R = p_pt + Vector((random.random(), random.random(), random.random()))
    
    #z = D/c - a/c * x - b/c * y
    if c != 0:
        Rz =  D/c - a/c * R[0] - b/c * R[1]
        R[2] = Rz
       
    #y = D/b - a/b * x - c/b * z 
    elif b!= 0:
        Ry = D/b - a/b * R[0] - c/b * R[2] 
        R[1] = Ry
    #x = D/a - b/a * y - c/a * z
    elif a != 0:
        Rx = D/a - b/a * R[1] - c/a * R[2]
        R[0] = Rx
    else:
        print('undefined plane you wanker!')
        return(False)
    
    #now R represents some other point in the plane
    #we will use this to define an arbitrary local
    #x' y' and z'
    X_prime = R - p_pt
    X_prime.normalize()
    
    Y_prime = no.cross(X_prime)
    Y_prime.normalize()
    
    return (X_prime, Y_prime)

def point_inside_loop_almost3D(pt, verts, no, p_pt = None, threshold = .01, debug = False, bbox = False):
    '''
    http://blenderartists.org/forum/showthread.php?259085-Brainstorming-for-Virtual-Buttons&highlight=point+inside+loop
    args:
       pt - 3d point to test of type Mathutils.Vector
       verts - 3d points representing the loop  
               TODO:  verts[0] == verts[-1] or implied?
               list with elements of type Mathutils.Vector
       no - plane normal
       plane_pt - a point on the plane.
                  if None, COM of verts will be used
       threshold - maximum distance to consider pt "coplanar"
                   default = .01
                   
       debug - Bool, default False.  Will print performance if True
                   
    return: Bool True if point is inside the loop
    '''
    if debug:
        start = time.time()
    #sanity checks
    if len(verts) < 3:
        print('loop must have 3 verts to be a loop and even then its sketchy')
        return False
    
    if no.length == 0:
        print('normal vector must be non zero')
        return False
    
    if not p_pt:
        p_pt = get_com(verts)
    
    if distance_point_to_plane(pt, p_pt, no) > threshold:
        return False
    
    (X_prime, Y_prime) = generic_axes_from_plane_normal(p_pt, no)
    
    verts_prime = []
    
    for v in verts:
        v_trans = v - p_pt
        vx = v_trans.dot(X_prime)
        vy = v_trans.dot(Y_prime)
        verts_prime.append(Vector((vx, vy)))
    
    bounds = bound_box(verts_prime)
    
    bound_loop = [Vector((bounds[0][0],bounds[1][0])),
                  Vector((bounds[0][1],bounds[1][0])),
                  Vector((bounds[0][1],bounds[1][1])),
                  Vector((bounds[0][0],bounds[1][1]))]                       
    #transform the test point into the new plane x,y space
    pt_trans = pt - p_pt
    pt_prime = Vector((pt_trans.dot(X_prime), pt_trans.dot(Y_prime)))
    
    if bbox:
        print('intersected the bbox')
        pt_in_loop = point_inside_loop2d(bound_loop, pt_prime)
    else:                  
        pt_in_loop = point_inside_loop2d(verts_prime, pt_prime)
    
    return pt_in_loop

def face_cycle(face, pt, no, prev_eds, verts):#, connection):
    '''
    args:
        face - Blender BMFace
        pt - Vector, point on plane
        no - Vector, normal of plane
        
        
        These arguments will be modified
        prev_eds - MUTABLE list of previous edges already tested in the bmesh
        verts - MUTABLE list of Vectors representing vertex coords
        connection - MUTABLE dictionary of vert indices and face connections
        
    return:
        element - either a BMVert or a BMFace depending on what it finds.
    '''
    if len(face.edges) > 4:
        ngon = True
        print('oh sh** an ngon')
    else:
        ngon = False
        
    for ed in face.edges:
        if ed.index not in prev_eds:
            prev_eds.append(ed.index)
            A = ed.verts[0].co
            B = ed.verts[1].co
            result = cross_edge(A, B, pt, no)
                
            if result[0] == 'CROSS':
                
                #connection[len(verts)] = [f.index for f in ed.link_faces]
                verts.append(result[1])
                next_faces = [newf for newf in ed.link_faces if newf.index != face.index]
                if len(next_faces):
                    return next_faces[0]
                else:
                    #guess we got to a non manifold edge
                    print('found end of mesh!')
                    return None
                
            elif result[0] == 'POINT':
                if result[1] == A:
                    co_point = ed.verts[0]
                else:
                    co_point = ed.verts[1]
                    
                #connection[len(verts)] = [f.index for f in co_point.link_faces]  #notice we take the face loop around the point!
                verts.append(result[1])  #store the "intersection"
                    
                return co_point
            
def vert_cycle(vert, pt, no, prev_eds, verts):#, connection):
    '''
    args:
        vert - Blender BMVert
        pt - Vector, point on plane
        no - Vector, normal of plane
        
        
        These arguments will be modified
        prev_eds - MUTABLE list of previous edges already tested in the bmesh
        verts - MUTABLE list of Vectors representing vertex coords
        connection - MUTABLE dictionary of vert indices and face connections
        
    return:
        element - either a BMVert or a BMFace depending on what it finds.
    '''                
    
    for f in vert.link_faces:
        for ed in f.edges:
            if ed.index not in prev_eds:
                prev_eds.append(ed.index)
                A = ed.verts[0].co
                B = ed.verts[1].co
                result = cross_edge(A, B, pt, no)
                
                if result[0] == 'CROSS':
                    #connection[len(verts)] = [f.index for f in ed.link_faces]
                    verts.append(result[1])
                    next_faces = [newf for newf in ed.link_faces if newf.index != f.index]
                    if len(next_faces):
                        #return face to try face cycle
                        return next_faces[0]
                    else:
                        #guess we got to a non manifold edge
                        print('found end of mesh!')
                        return None
                    
                elif result[0] == 'COPLANAR':
                    cop_face = 0
                    for face in ed.link_faces:
                        if face.normal.cross(no) == 0:
                            cop_face += 1
                            print('found a coplanar face')
    
                    if cop_face == 2:
                        #we have two coplanar faces with a coplanar edge
                        #this makes our cross section fail from a loop perspective
                        print("double coplanar face error, stopping here")
                        return None
                    
                    else:
                        #jump down line to the next vert
                        if ed.verts[0].index == vert.index:
                            element = ed.verts[1]
                            
                        else:
                            element = ed.verts[0]
                        
                        #add the new vert coord into the mix
                        #connection[len(verts)] = [f.index for f in element.link_faces]
                        verts.append(element.co)
                        
                        #return the vert to repeat the vert cycle
                        return element

def space_evenly_on_path(verts, edges, segments, shift = 0, debug = False):  #prev deved for Open Dental CAD
    '''
    Gives evenly spaced location along a string of verts
    Assumes that nverts > nsegments
    Assumes verts are ORDERED along path
    Assumes edges are ordered coherently
    Yes these are lazy assumptions, but the way I build my data
    guarantees these assumptions so deal with it.
    
    args:
        verts - list of vert locations type Mathutils.Vector
        eds - list of index pairs type tuple(integer) eg (3,5).
              should look like this though [(0,1),(1,2),(2,3),(3,4),(4,0)]     
        segments - number of segments to divide path into
        shift - for cyclic verts chains, shifting the verts along 
                the loop can provide better alignment with previous
                loops.  This should be -1 to 1 representing a percentage of segment length.
                Eg, a shift of .5 with 8 segments will shift the verts 1/16th of the loop length
                
    return
        new_verts - list of new Vert Locations type list[Mathutils.Vector]
    '''
    
    if len(verts) < 2:
        print('this is crazy, there are not enough verts to do anything!')
        return verts
        
    if segments >= len(verts):
        print('more segments requested than original verts')
        
     
    #determine if cyclic or not, first vert same as last vert
    if 0 in edges[-1]:
        cyclic = True
        
    else:
        cyclic = False
        #zero out the shift in case the vert chain insn't cyclic
        if shift != 0: #not PEP but it shows that we want shift = 0
            print('not shifting because this is not a cyclic vert chain')
            shift = 0
   
    #calc_length
    arch_len = 0
    cumulative_lengths = [0]#TODO, make this the right size and dont append
    for i in range(0,len(verts)-1):
        v0 = verts[i]
        v1 = verts[i+1]
        V = v1-v0
        arch_len += V.length
        cumulative_lengths.append(arch_len)
        
    if cyclic:
        v0 = verts[-1]
        v1 = verts[0]
        V = v1-v0
        arch_len += V.length
        cumulative_lengths.append(arch_len)
        #print(cumulative_lengths)
    
    #identify vert indicies of import
    #this will be the largest vert which lies at
    #no further than the desired fraction of the curve
    
    #initialze new vert array and seal the end points
    if cyclic:
        new_verts = [[None]]*(segments)
        #new_verts[0] = verts[0]
            
    else:
        new_verts = [[None]]*(segments + 1)
        new_verts[0] = verts[0]
        new_verts[-1] = verts[-1]
    
    
    n = 0 #index to save some looping through the cumulative lengths list
          #now we are leaving it 0 becase we may end up needing the beginning of the loop last
          #and if we are subdividing, we may hit the same cumulative lenght several times.
          #for now, use the slow and generic way, later developsomething smarter.
    for i in range(0,segments- 1 + cyclic * 1):
        desired_length_raw = (i + 1 + cyclic * -1)/segments * arch_len + shift * arch_len / segments
        #print('the length we desire for the %i segment is %f compared to the total length which is %f' % (i, desired_length_raw, arch_len))
        #like a mod function, but for non integers?
        if desired_length_raw > arch_len:
            desired_length = desired_length_raw - arch_len       
        elif desired_length_raw < 0:
            desired_length = arch_len + desired_length_raw #this is the end, + a negative number
        else:
            desired_length = desired_length_raw

        #find the original vert with the largets legnth
        #not greater than the desired length
        #I used to set n = J after each iteration
        for j in range(n, len(verts)+1):

            if cumulative_lengths[j] > desired_length:
                #print('found a greater length at vert %i' % j)
                #this was supposed to save us some iterations so that
                #we don't have to start at the beginning each time....
                #if j >= 1:
                    #n = j - 1 #going one back allows us to space multiple verts on one edge
                #else:
                    #n = 0
                break

        extra = desired_length - cumulative_lengths[j-1]
        if j == len(verts):
            new_verts[i + 1 + cyclic * -1] = verts[j-1] + extra * (verts[0]-verts[j-1]).normalized()
        else:
            new_verts[i + 1 + cyclic * -1] = verts[j-1] + extra * (verts[j]-verts[j-1]).normalized()
    
    eds = []
    
    for i in range(0,len(new_verts)-1):
        eds.append((i,i+1))
    if cyclic:
        #close the loop
        eds.append((i+1,0))
    if debug:
        print(cumulative_lengths)
        print(arch_len)
        print(eds)
        
    return new_verts, eds
 
def list_shift(seq, n):
    n = n % len(seq)
    return seq[n:] + seq[:n]

def concatenate(*lists):
    lengths = map(len,lists)
    newlen = sum(lengths)
    newlist = [None]*newlen
    start = 0
    end = 0
    for l,n in zip(lists,lengths):
        end+=n
        newlist[start:end] = l
        start+=n
    return newlist

def find_doubles(seq):
    seen = set()
    seen_add = seen.add
    # adds all elements it doesn't know yet to seen and all other to seen_twice
    seen_twice = set(x for x in seq if x in seen or seen_add(x))
    # turn the set into a list (as requested)
    return list(seen_twice)

def alignment_quality_perpendicular(verts_1, verts_2, eds_1, eds_2):
    '''
    Calculates a quality measure of the alignment of edge loops.
    Ideally we want any connectors between loops to be as perpendicular
    to the loop as possible. Assume the loops are aligned properly in
    direction around the loop.
    
    args:
        verts_1: list of Vectors
        verts_2: list of Vectors
        
        eds_1: connectivity of the first loop, really just to test loop or line
        eds_2: connectivity of 2nd loops, really just to test for loop or line

    '''

    if 0 in eds_1[-1]:
        cyclic = True
        print('cyclic vert chain')
    else:
        cyclic = False
        
    if len(verts_1) != len(verts_2):
        print(len(verts_1))
        print(len(verts_2))
        print('non uniform loops, stopping until your developer gets smarter')
        return
    
    
    #since the loops in our case are guaranteed planar
    #because they come from cross sections, we can find
    #the plane normal very easily
    V1_0 = verts_1[1] - verts_1[0]
    V1_1 = verts_1[2] - verts_1[1]
    
    V2_0 = verts_2[1] - verts_2[0]
    V2_1 = verts_2[2] - verts_2[1]
    
    no_1 = V1_0.cross(V1_1)
    no_1.normalize()
    no_2 = V2_0.cross(V2_1)
    no_2.normalize()
    
    if no_1.dot(no_2) < 0:
        no_2 = -1 * no_2
    
    #average the two directions    
    ideal_direction = no_1.lerp(no_1,.5)
    
def point_in_tri(P, A, B, C):
    '''
    
    '''
    #straight from http://www.blackpawn.com/texts/pointinpoly/
    # Compute vectors        
    v0 = C - A
    v1 = B - A
    v2 = P - A
    
    #Compute dot products
    dot00 = v0.dot(v0)
    dot01 = v0.dot(v1)
    dot02 = v0.dot(v2)
    dot11 = v1.dot(v1)
    dot12 = v1.dot(v2)
    
    #Compute barycentric coordinates
    invDenom = 1 / (dot00 * dot11 - dot01 * dot01)
    u = (dot11 * dot02 - dot01 * dot12) * invDenom
    v = (dot00 * dot12 - dot01 * dot02) * invDenom
    
    #Check if point is in triangle
    return (u >= 0) & (v >= 0) & (u + v < 1)

def com_mid_ray_test(new_cut, established_cut, obj, search_factor = .5):
    '''
    function used to test intial validity of a connection
    between two cuts.
    
    args:
        new_cut:  a ContourCutLine
        existing_cut: ContourCutLine
        obj: The retopo object
        search_factor:  percentage of object bbox diagonal to search
        aim:  False or angle that new cut COM must fall within compared
              to existing plane normal.  Eg...pi/4 would be a 45 degree
              aiming cone
    
    
    returns: Bool
    '''
    
    
    A = established_cut.plane_com  #the COM of the cut loop
    B = new_cut.plane_com #the COM of the other cut loop
    C = .5 * (A + B)  #the midpoint of the line between them
                    
                    
    #pick a vert roughly in the middle
    n = math.floor(len(established_cut.verts_simple)/2)
            
            
    ray = A - established_cut.verts_simple[n]
    
    #just in case the vert IS the center of mass :-(
    if ray.length < .0001 and n != 0:
        ray = A - established_cut.verts_simple[n-1]
            
    ray.normalize()
            
            
    #limit serach to some fraction of the object bbox diagonal
    #search_radius = 1/2 * search_factor * obj.dimensions.length
    search_radius = 100
    imx = obj.matrix_world.inverted()     
            
    hit = obj.ray_cast(imx * (C + search_radius * ray), imx * (C - search_radius * ray))
            
    if hit[2] != -1:
        return True
    else:
        return False
        
def com_line_cross_test(com1, com2, pt, no, factor = 2):
    '''
    test used to make sure a cut is reasoably between
    2 other cuts
    
    higher factor requires better aligned cuts
    '''
    
    v = intersect_line_plane(com1,com2,pt,no)
    if v:
        #if the distance between the intersection is less than
        #than 1/factor the distance between the current pair
        #than this pair is invalide because there is a loop
        #in between
        check = intersect_point_line(v.to_3d(),com1.to_3d(),com2.to_3d())
        invalid_length = (com2 - com1).length/factor  #length beyond which an intersection is invalid
        test_length = (v - pt).length
        
        #this makes sure the plane is between A and B
        #meaning the test plane is between the two COM's
        in_between = check[1] >= 0 and check[1] <= 1
        
        if in_between and test_length < invalid_length:
            return True
  
def discrete_curl(verts, z): #Adapted from Open Dental CAD by Patrick Moore
    '''
    calculates the curl relative to the direction given.
    It should be ~ +2pi or -2pi depending on whether the loop
    progresses clockwise or anticlockwise when viewed in the 
    z direction.  If the loop goes around twice it could be 4pi 6pi etc
    This is useful for making sure loops are indexed in the same direction.
    
    args:
       verts: a list of Vectors representing locations
       z: a vector representing the direction to compare the curl to
       
    '''
    if len(verts) < 3:
        print('not possible for this to be a loop!')
        return None
    
    curl = 0
    
    #just in case the vert chain has the last vert
    #duplicated.  We will need to not double the 
    #last one
    closed = False
    if verts[-1] == verts[0]:
        closed = True
        
    for n in range(0,len(verts) - 1*closed):

        a = int(math.fmod(n - 1, len(verts)))
        b = n
        c = int(math.fmod(n + 1, len(verts)))
        #Vec representation of the two edges
        V0 = (verts[b] - verts[a])
        V1 = (verts[c] - verts[b])
        
        #projection into the plane perpendicular to z
        #eg, the XY plane
        T0 = V0 - V0.project(z)
        T1 = V1 - V1.project(z)
        
        #cross product
        cross = T0.cross(T1)        
        sign = 1
        if cross.dot(z) < 0:
            sign = -1
        
        rot = T0.rotation_difference(T1)  
        ang = rot.angle
        curl = curl + ang*sign
    
    return curl

def rot_between_vecs(v1,v2, factor = 1):
    '''
    args:
    v1 - Vector Init
    v2 - Vector Final
    
    factor - will interpolate between them.  [0,1]
    
    returns the quaternion representing rotation between v1 to v2
    
    v2 = quat * v1
    
    notes: doesn't test for parallel vecs
    '''
    v1.normalize()
    v2.normalize()
    angle = factor * v1.angle(v2)
    axis = v1.cross(v2)
    axis.normalize()
    sin = math.sin(angle/2)
    cos = math.cos(angle/2)
    
    quat = Quaternion((cos, sin*axis[0], sin*axis[1], sin*axis[2]))
    
    return quat

def circ(point1, point2, point3):
    '''find the x,y and radius for the circle through the 3 points'''
    ax = point1[0]
    ay = point1[1]
    ax = point1[0]
    ay = point1[1]
    bx = point2[0]
    by = point2[1]
    cx = point3[0]
    cy = point3[1]
    
    if (ax*by-ax*cy-cx*by+cy*bx-bx*ay+cx*ay) != 0:
        x=.5*(-pow(ay, 2)*cy+pow(ay, 2)*by-ay*pow(bx, 2)\
        -ay*pow(by, 2)+ay*pow(cy, 2)+ay*pow(cx, 2)-\
        pow(cx, 2)*by+pow(ax, 2)*by+pow(bx, 2)*\
        cy-pow(ax, 2)*cy-pow(cy, 2)*by+cy*pow(by, 2))\
        /(ax*by-ax*cy-cx*by+cy*bx-bx*ay+cx*ay)
        y=-.5*(-pow(ax, 2)*cx+pow(ax, 2)*bx-ax*pow(by, 2)\
        -ax*pow(bx, 2)+ax*pow(cx, 2)+ax*pow(cy, 2)-\
        pow(cy, 2)*bx+pow(ay, 2)*bx+pow(by, 2)*cx\
        -pow(ay, 2)*cx-pow(cx, 2)*bx+cx*pow(bx, 2))\
        /(ax*by-ax*cy-cx*by+cy*bx-bx*ay+cx*ay)
    else:
        return False
    
    r=pow(pow(x-ax, 2)+pow(y-ay, 2), .5)
    
    return x, y, r

def findpoint(eq1, eq2, point1, point2):
    '''find the centroid of the overlapping part of two circles
    from their equations'''
    thetabeg = math.acos((point1[0]-eq1[0])/eq1[2])
    thetaend = math.acos((point2[0]-eq1[0])/eq1[2])
    mid1x = eq1[2]*math.cos((thetabeg+thetaend)/2)+eq1[0]
    thetaybeg = math.asin((point1[1]-eq1[1])/eq1[2])
    thetayend = math.asin((point2[1]-eq1[1])/eq1[2])
    mid1y = eq1[2]*math.sin((thetaybeg+thetayend)/2)+eq1[1]

    thetabeg2 = math.acos((point1[0]-eq2[0])/eq2[2])
    thetaend2 = math.acos((point2[0]-eq2[0])/eq2[2])
    mid2x = eq2[2]*math.cos((thetabeg2+thetaend2)/2)+eq2[0]
    thetaybeg2 = math.asin((point1[1]-eq2[1])/eq2[2])
    thetayend2 = math.asin((point2[1]-eq2[1])/eq2[2])
    mid2y = eq2[2]*math.sin((thetaybeg2+thetayend2)/2)+eq2[1]
    return [(mid2x+mid1x)/2, (mid2y+mid1y)/2]

def interp_curve(curve, iterations):
    ''' Ordered list of points, the first and last affect the shape
    of the curve but are not connected though drawn'''
    
    new_curve = curve.copy()
    
    for j in range(0, iterations):
        newpoints = []
        for i in range(0, len(new_curve)-3):
            eq = circ(new_curve[i], new_curve[i+1], new_curve[i+2])
            eq2 = circ(new_curve[i+1], new_curve[i+2], new_curve[i+3])
            if eq == False or eq2 == False:
                newpoints.append([(new_curve[i+1][0]+new_curve[i+2][0])/2, (new_curve[i+1][1]+new_curve[i+2][1])/2])
            else:    
                newpoints.append(findpoint(eq, eq2, new_curve[i+1], new_curve[i+2]))
        for point in newpoints:
            point[0] = int(round(point[0]))
            point[1] = int(round(point[1]))
        for m in range(0, len(newpoints)):
            new_curve.insert(2*m+2, newpoints[m])
                          
def nearest_point(test_vert, vert_list):
    '''
    find the closest point to a test vert from a
    list of vertices
    
    Brute force
    Not fast
    not smart
    
    return index in list
    '''    
    
    lens = [None]*len(vert_list)
    
    for i,v in enumerate(vert_list):
        R = test_vert - v
        lens[i] = R.length
        
    smallest = min(lens)
    n = lens.index(smallest)
    
    return n
    
def intersect_paths(path1, path2, cyclic1 = False, cyclic2 = False, threshold = .00001):
    '''
    intersects vert paths
    
    returns a list of intersections (verts)
    returns a list of vert index pairs that corresponds to the
    first vert of the edge in path1 and path 2 where the intersection
    occurs
    
    eg...if the 10th of path 1 intersectts with the 5th edge of path 2
    
    return [[intersection verst],[inds],[inds]]
    
    Special cases are not handled well.  Eg..dont instersect two
    clover leaf paths!

    '''
    
    intersections = []
    inds_1 = []
    inds_2 = []
    
    for i in range(0,len(path1) + 1*cyclic1 - 1):
        
        n = int(math.fmod(i+1, len(path1)))
        v1 = path1[n]
        v2 = path1[i]
        for j in range(0,len(path2) + 1*cyclic2 - 1):
            
            m = int(math.fmod(j+1, len(path2)))
            v3 = path2[m]
            v4 = path2[j]
            
            #closes point on path1 edge, closes_point on path 2 edge
            
            intersect = intersect_line_line(v1,v2,v3,v4)
            
            if intersect:
                #make sure the intersection is within the segment
                inter_1 = intersect[0]
                verif1 = intersect_point_line(inter_1.to_3d(), v1.to_3d(),v2.to_3d())
                
                inter_2 = intersect[1]
                verif2 = intersect_point_line(inter_1.to_3d(), v3.to_3d(),v4.to_3d())
            
                diff = inter_2 - inter_1
                if diff.length < threshold and verif1[1] > 0 and verif2[1] > 0 and verif1[1] < 1 and verif2[1] < 1:
                    intersections.append(.5 * (inter_1 + inter_2))
                    inds_1.append(i)
                    inds_2.append(j)
    
    if len(set(inds_1)) != len(inds_1):
        print('    ')
        print('HELP, HELP, HELP, HELP, HELP, HELP, HELP, HELP, HELP,')
        print('there are multiple of the same index in intersection 1')
        print(inds_1)
        print(inds_2)
        print(intersections)
        doubles = find_doubles(inds_1)
        ind = inds_1.index(doubles[0],1)
        
        inds_1.pop(ind)
        inds_2.pop(ind)
        intersections.pop(ind)
        
    if len(set(inds_2)) != len(inds_2):
        print('    ')
        print('HELP, HELP, HELP, HELP, HELP, HELP, HELP, HELP, HELP,')
        print('HELP, there are multipl of the same index in intersection 2')
        print(inds_2)
        print(inds_1)
        print(intersections)
        
        doubles = find_doubles(inds_2)
        ind = inds_2.index(doubles[0],1)
        
        inds_1.pop(ind)
        inds_2.pop(ind)
        intersections.pop(ind)
        
    return intersections, inds_1, inds_2
                        
def  fit_path_to_endpoints(path,v0,v1):
    '''
    will rescale/rotate/tranlsate a path to fit between v0 and v1
    v0 is starting poin corrseponding to path[0]
    v1 is endpoint
    ''' 
    new_path = path.copy()
    
    vi_0 = path[0]
    vi_1 = path[-1]
    
    net_initial = vi_1 - vi_0
    net_final = v1 - v0
        
    scale = net_final.length/net_initial.length
    rot = rot_between_vecs(net_initial,net_final)
    
    
    for i, v in enumerate(new_path):
        new_path[i] = rot * v - vi_0
    
    for i, v in enumerate(new_path):
        new_path[i] = scale * v
            
    trans  = v0 - new_path[0]
    
    for i, v in enumerate(new_path):
        new_path[i] += trans
        
    return new_path
    
def pole_detector(bme):

    pole_inds = []
    
    for vert in bme.verts:
        if len(vert.link_edges) in {3,5,6}:
            pole_inds.append(vert.index)
            
    return pole_inds
            
def mix_path(path1,path2,pct = .5):
    '''
    will produce a blended path between path1 and 2 by
    interpolating each point along the path.
    
    will interpolate based on index at the moment, not based on  pctg down the curve
    
    pct is weight for path 1.
    '''
    
    if len(path1) != len(path2):
        print('eror until smarter programmer')
        return path1
    
    new_path = [0]*len(path1)
    
    for i, v in enumerate(path1):
        new_path[i] = v + pct * (path2[i] - v)
        
    return new_path
               
def align_edge_loops(verts_1, verts_2, eds_1, eds_2):
    '''
    Modifies vert order and edge indices to  provide best
    bridge between edge_loop1 and edge_loop2
    
    args:
        verts_1: list of Vectors
        verts_2: list of Vectors
        
        eds_1: connectivity of the first loop, really just to test loop or line
        eds_2: connectivity of 2nd loops, really just to test for loop or line
        
    return:
        verts_2
    '''
    print('testing alignment')
    if 0 in eds_1[-1]:
        cyclic = True
        print('cyclic vert chain')
    else:
        cyclic = False
    
    if len(verts_1) != len(verts_2):
        print(len(verts_1))
        print(len(verts_2))
        print('non uniform loops, stopping until your developer gets smarter')
        return verts_2
    
    
    #turns out, sum of diagonals is > than semi perimeter
    #lets exploit this (only true if quad is pretty much flat)
    #if we have paths reversed...our indices will give us diagonals
    #instead of perimeter
    #D1_O = verts_2[0] - verts_1[0]
    #D2_O = verts_2[-1] - verts_1[-1]
    #D1_R = verts_2[0] - verts_1[-1]
    #D2_R = verts_2[-1] - verts_1[0]
            
    #original_length = D1_O.length + D2_O.length
    #reverse_length = D1_R.length + D2_R.length
    #if reverse_length < original_length:
        #verts_2.reverse()
        #print('reversing')
        
    if cyclic:
        #another test to verify loop direction is to take
        #something reminiscint of the curl
        #since the loops in our case are guaranteed planar
        #(they come from cross sections) we can find a direction
        #from which to take the curl pretty easily.  Apologies to
        #any real mathemeticians reading this becuase I just
        #bastardized all these math terms.
        V1_0 = verts_1[1] - verts_1[0]
        V1_1 = verts_1[2] - verts_1[1]
        
        V2_0 = verts_2[1] - verts_2[0]
        V2_1 = verts_2[2] - verts_2[1]
        
        no_1 = V1_0.cross(V1_1)
        no_1.normalize()
        no_2 = V2_0.cross(V2_1)
        no_2.normalize()
        
        #we have no idea which way we will get
        #so just pick the directions which are
        #pointed in the general same direction
        if no_1.dot(no_2) < 0:
            no_2 = -1 * no_2
        
        #average the two directions    
        ideal_direction = no_1.lerp(no_1,.5)
    
        curl_1 = discrete_curl(verts_1, ideal_direction)
        curl_2 = discrete_curl(verts_2, ideal_direction)
        
        if curl_1 * curl_2 < 0:
            print('reversing loop 2')
            print('curl1: %f and curl2: %f' % (curl_1,curl_2))
            verts_2.reverse()
    
    else:
        #if the segement is not cyclic
        #all we have to do is compare the endpoints
        Vtotal_1 = verts_1[-1] - verts_1[0]
        Vtotal_2 = verts_2[-1] - verts_2[0]

        if Vtotal_1.dot(Vtotal_2) < 0:
            print('reversing path 2')
            verts_2.reverse()
            
    #iterate all verts and "handshake problem" them
    #into a dictionary?  That's not very effecient!
    edge_len_dict = {}
    for i in range(0,len(verts_1)):
        for n in range(0,len(verts_2)):
            edge = (i,n)
            vect = verts_2[n] - verts_1[i]
            edge_len_dict[edge] = vect.length
    
    shift_lengths = []
    #shift_cross = []
    for shift in range(0,len(verts_2)):
        tmp_len = 0
        #tmp_cross = 0
        for i in range(0, len(verts_2)):
            shift_mod = int(math.fmod(i+shift, len(verts_2)))
            tmp_len += edge_len_dict[(i,shift_mod)]
        shift_lengths.append(tmp_len)
           
    final_shift = shift_lengths.index(min(shift_lengths))
    if final_shift != 0:
        print("shifting verst by %i" % final_shift)
        verts_2 = list_shift(verts_2, final_shift)
                  
    return verts_2
    
def cross_section_until_plane(bme, mx, point, normal, seed, pt_stop, normal_stop, max_tests = 10000, debug = True):
    '''
    Takes a mesh and associated world matrix of the object and returns a cross secion in local
    space which stops when it intersects the plane defined by pt_stop, normal_stop
    
    Args:
        bme: Blender BMesh
        mx:   World matrix of the object to be cut(type Mathutils.Matrix)
        point: any point on the cut plane in world coords (type Mathutils.Vector)
        normal:  cut plane normal direction in world(type Mathutisl.Vector)
        seed: face index, typically achieved by raycast.
            a known face which intersects the cutplane.
        pt_stop:  point on the plane defined to stop cutting.  World Coords
                (type Mathutils.Vector)
        normal_stop: normal direction of the plane defined to stop cutting.  World COORD
        
    Return:
        list[Vector()]  in local coords
    '''
    
    times = []
    times.append(time.time())
    
    imx = mx.inverted()
    pt = imx * point
    pt_stop_local = imx * pt_stop
    no = imx.to_3x3() * normal
    normal_stop_local =  imx.to_3x3() * normal_stop

    verts = {}
    plane_hit = {}
    
    seeds = []
    prev_eds = []
    
    #the simplest expected result is that we find 2 edges
    for ed in bme.faces[seed].edges:         
        prev_eds.append(ed.index)
        
        A = ed.verts[0].co
        B = ed.verts[1].co
        result = cross_edge(A, B, pt, no)
        
        if result[0] and result[0] != 'CROSS':
            print('got an anomoly')
            print(result[0])

        #here we are only tesing the good cases
        if result[0] == 'CROSS':
            #create a list to hold the verst we find from this seed
            #start with the a point....go toward b
            #TODO: CODE REVIEW...this looks like stupid code.
            potential_faces = [face for face in ed.link_faces if face.index != seed]
            if len(potential_faces):
                f = potential_faces[0]
                seeds.append(f)
                verts[f.index] = [pt, result[1]]

    #TODO:  debug and return values?
    if len(seeds) == 0:
        print('failure to find a direction to start with')
        return None
    
    total_tests = 0
    for initial_element in seeds:
        element_tests = 0
        element = initial_element
        stop_test = None
        while element and total_tests < max_tests and not stop_test:
            total_tests += 1
            element_tests += 1

            if type(element) == bmesh.types.BMFace:
                element = face_cycle(element, pt, no, prev_eds, verts[initial_element.index])
                 
            elif type(element) == bmesh.types.BMVert:
                print('do we ever use the vert cycle?')
                element = vert_cycle(element, pt, no, prev_eds, verts[initial_element.index])
                
            if element:
                A = verts[initial_element.index][-2]
                B = verts[initial_element.index][-1]
                cross = cross_edge(A, B, pt_stop_local, normal_stop_local)
                stop_test = cross[0]
                if stop_test:
                    prev_eds.pop()  #will need to retest this edge in case we come around a full loop
                    verts[initial_element.index].pop()
                    verts[initial_element.index].append(cross[1])
                    plane_hit[initial_element.index] = True
                    
            else:
                plane_hit[initial_element.index] = False
      
        if total_tests-2 > max_tests:
            print('maxed out tests')
                   
        print('completed %i tests in this seed search' % element_tests)
                        
    
    #this iterates the keys in verts
    if len(verts):
        plane_chains = [verts[key] for key in verts if len(verts[key]) >= 2 and plane_hit[key]]
        loose_chains = [verts[key] for key in verts if len(verts[key]) >= 2 and not plane_hit[key]]
        
        print('%i chains hit the plane' % len(plane_chains))
        print('%i chains did not hit the plane' % len(loose_chains))
        
        
        #loose chains only
        if len(plane_chains) == 0 and len(loose_chains):
            if len(loose_chains) == 1:
                print('one loose chain')
                return loose_chains[0]
            else:
                print('best loose chain')
                return min(loose_chains, key=lambda x: distance_point_to_plane(x[-1], pt_stop_local, normal_stop_local))
                
                
        if len(plane_chains) == 1:
            print('single plane chain')
            return plane_chains[0]
        
        
        if len(plane_chains) > 1:
            print('best plane chain')
            return min(plane_chains, key=lambda x: get_path_length(x))
        #if one of each:
        #return the one what hit the plane
        #plane chains only
        #pick the shortest one    
    else:
        print('failed to find a cut that hit the plane...perhaps we dont intersect that plane')
        return None

def cross_section_2_seeds(bme, mx, point, normal, pt_a, seed_index_a, pt_b, seed_index_b, max_tests = 10000, debug = True):
    '''
    Takes a mesh and associated world matrix of the object and returns a cross secion in local
    space.
    
    Args:
        bme: Blender BMesh
        mx:   World matrix (type Mathutils.Matrix)
        point: any point on the cut plane in world coords (type Mathutils.Vector)
        normal:  plane normal direction (type Mathutisl.Vector)
        seed: face index, typically achieved by raycast
        exclude_edges: list of edge indices (usually already tested from previous iterations)
    '''
    
    times = []
    times.append(time.time())
    
    imx = mx.inverted()
    pt = imx * point
    no = imx.to_3x3() * normal
    
    
    #we will store vert chains here
    #indexed by the face they start with
    #after the initial seed facc
    #___________________
    #|     |     |      |
    #|  1  |init |  2   |
    #|_____|_____|______|
    #
    verts = {}
    
    
    #we need to test all edges of both faces for plane intersection
    #we should get intersections, because we define the plane
    #initially between the two seeds
    
    seeds = []
    prev_eds = []
    
    #the simplest expected result is that we find 2 edges
    for ed in bme.faces[seed_index_a].edges:
        
                  
        prev_eds.append(ed.index)
        
        A = ed.verts[0].co
        B = ed.verts[1].co
        result = cross_edge(A, B, pt, no)
        
        
        if result[0] and result[0] != 'CROSS':
            print('got an anomoly')
            print(result[0])
            print('that is the result ^')
        #here we are only tesing the good cases
        if result[0] == 'CROSS':
            #create a list to hold the verst we find from this seed
            #start with the a point....go toward b
            
            
            #TODO: CODE REVIEW...this looks like stupid code.
            potential_faces = [face for face in ed.link_faces if face.index != seed_index_a]
            if len(potential_faces):
                f = potential_faces[0]
                seeds.append(f)
                
                #we will keep track of our growing vert chains
                #based on the face they start with
                verts[f.index] = [pt_a]
                verts[f.index].append(result[1])
                
        
    #we now have 1 or two faces on either side of seed_face_a
    #now we walk until we do or dont find seed_face_b
    #this is a brute force, and we make no assumptions about which
    #direction is better to head in first.
    total_tests = 0
    for initial_element in seeds: #this will go both ways if they dont meet up.
        element_tests = 0
        element = initial_element
        stop_test = None
        while element and total_tests < max_tests and stop_test != seed_index_b:
            total_tests += 1
            element_tests += 1
            #first, we know that this face is not coplanar..that's good
            #if new_face.no.cross(no) == 0:
                #print('coplanar face, stopping calcs until your programmer gets smarter')
                #return None
            if type(element) == bmesh.types.BMFace:
                element = face_cycle(element, pt, no, prev_eds, verts[initial_element.index])#, edge_mapping)
                if element:
                    stop_test = element.index
                else:
                    stop_test = None
            
            elif type(element) == bmesh.types.BMVert:
                print('do we ever use the vert cycle?')
                element = vert_cycle(element, pt, no, prev_eds, verts[initial_element.index])#, edge_mapping)
                stop_test = None
        
        if stop_test == seed_index_b:
            print('found the other face!')
            verts[initial_element.index].append(pt_b)
            print('%i vertices found so far' % len(verts[initial_element.index]))
            
        else:
            #trash the vert data...we aren't interested
            #if we want to do other stuff later...we can
            #for now we will go on to the other side of
            #the seed face
            print('I think we made a loop w/o finding the intiial ege?')
            print('Perhaps we found a mesh edge?')
            #del verts[initial_element.index]
            
        if total_tests-2 > max_tests:
            print('maxed out tests')
                   
        #print('completed %i tests in this seed search' % element_tests)
                        
    
    #this iterates the keys in verts
    #i have kept the keys consistent for
    #verts
    if len(verts):
        
        #print('picking the shortest path by elements')
        #print('later we will return both paths to allow')
        #print('sorting by path length or by proximity to view')
        
        chains = [verts[key] for key in verts if len(verts[key]) > 2]
        if len(chains):
            sizes = [len(chain) for chain in chains]
            #print(sizes)
            best = min(sizes)
            ind = sizes.index(best)
        
            return chains[ind]
        else:
            print('failure no chains > 2 verts')
            return []
                    
    else:
        print('failed to find connection in either direction...perhaps points arent coplanar')
        return []


def cross_section_seed_ver0(bme, mx, 
                       point, normal, 
                       seed_index, 
                       max_tests = 10000, debug = True):
    '''
    Takes a mesh and associated world matrix of the object and returns a cross secion in local
    space.
    
    Args:
        bme: Blender BMesh
        mx:   World matrix (type Mathutils.Matrix)
        point: any point on the cut plane in world coords (type Mathutils.Vector)
        normal:  plane normal direction (type Mathutisl.Vector)
        seed_index: face index, typically achieved by raycast
        self_stop: a normal vector which defines a plane to stop cutting
        direction: Vector which the cut should start traveling.
        exclude_edges: list of edge indices (usually already tested from previous iterations)
    '''
    
    times = []
    times.append(time.time())

    verts =[]
    eds = []
    
    #convert point and normal into local coords
    imx = mx.inverted()
    pt = imx * point
    no = imx.to_3x3() * normal  #local normal

    #edge_mapping = {}  #perhaps we should use bmesh becaus it stores the great cycles..answer yup
    
    #first initial search around seeded face.
    #if none, we may go back to brute force
    #but prolly not :-)
    seed_search = 0
    prev_eds = []
    seeds =[]
    
    if seed_index > len(bme.faces) - 1:
        print('looks like we hit an Ngon, tentative support')
    
        #perhaps this should be done before we pass bme to this op?
        #we may perhaps need to re raycast the new faces?    
        ngons = []
        for f in bme.faces:
            if len(f.verts) >  4:
                ngons.append(f)
        
        #we should never get to this point because we are pre
        #triangulating the ngons before this function in the
        #final work flow but this leaves no chance and keeps
        #options to reuse this in later work      
        if len(ngons):
            new_geom = bmesh.ops.triangulate(bme, faces = ngons, use_beauty = True)
            new_faces = new_geom['faces']
            
            #now we must find a new seed index since we have added new geometry
            for f in new_faces:
                if point_in_tri(pt, f.verts[0].co, f.verts[1].co, f.verts[2].co):
                    print('found the point int he tri')
                    if distance_point_to_plane(pt, f.verts[0].co, f.normal) < .0000001:
                        seed_index = f.index
                        print('found a new index to start with')
                        break

    for ed in bme.faces[seed_index].edges:
        seed_search += 1        
        prev_eds.append(ed.index)
        
        A = ed.verts[0].co
        B = ed.verts[1].co
        result = cross_edge(A, B, pt, no)
        if result[0] == 'CROSS':
            potential_faces = [face for face in ed.link_faces if face.index != seed_index]
                
            if len(potential_faces):
                f = potential_faces[0]
                verts.append(result[1])
                seeds.append(f)
            
    if not len(seeds):
        print('cancelling until your programmer gets smarter')
        return (None,None)
        
    #we have found one edge that crosses, now, baring any terrible disconnections in the mesh,
    #we traverse through the link faces, wandering our way through....removing edges from our list
    total_tests = 0
    
    #We find A then B then start at A... so there is a
    #reverse in the vert order at the middle.
    verts.reverse()
    for element in seeds: #this will go both ways if they dont meet up.
        element_tests = 0
        while element and total_tests < max_tests:
            total_tests += 1
            element_tests += 1
            #first, we know that this face is not coplanar..that's good
            #if new_face.no.cross(no) == 0:
                #print('coplanar face, stopping calcs until your programmer gets smarter')
                #return None
            if type(element) == bmesh.types.BMFace:
                element = face_cycle(element, pt, no, prev_eds, verts)#, edge_mapping)
            
            elif type(element) == bmesh.types.BMVert:
                element = vert_cycle(element, pt, no, prev_eds, verts)#, edge_mapping)
                
        #print('completed %i tests in this seed search' % element_tests)
        #print('%i vertices found so far' % len(verts))
        
 
    #The following tests for a closed loop
    #if the loop found itself on the first go round, the last test
    #will only get one try, and find no new crosses
    #trivially, mast make sure that the first seed we found wasn't
    #on a non manifold edge, which should never happen
    #TODO:  find a better way to determine this. Currently we dont preserve
    #enough information
    closed_loop = element_tests == 1 and len(seeds) == 2
    
              
    if debug:
        n = len(times)
        times.append(time.time())
        #print('calced intersections %f sec' % (times[n]-times[n-1]))
       
    #iterate through smartly to create edge keys
    #no longer have to do this...verts are created in order
    
    if closed_loop:        
        for i in range(0,len(verts)-1):
            eds.append((i,i+1))
        
        #the edge loop closure
        eds.append((i+1,0))
        
    else:
        #two more verts found than total tests
        #one vert per element test in the last loop
        
        
        #split the loop into the verts into the first seed and 2nd seed
        seed_1_verts = verts[:len(verts)-(element_tests)] #yikes maybe this index math is right
        seed_2_verts = verts[len(verts)-(element_tests):]
        seed_2_verts.reverse()
        seed_2_verts.extend(seed_1_verts)
        
        for i in range(0,len(seed_1_verts)-1):
            eds.append((i,i+1))
    
        verts = seed_2_verts
    if debug:
        n = len(times)
        times.append(time.time())
        #print('calced connectivity %f sec' % (times[n]-times[n-1]))
        
    if len(verts):
            
        return (verts, eds)
    else:
        return (None, None)



def find_bmedges_crossing_plane(pt, no, edges, epsilon):
    '''
    returns list of edges that *cross* plane and corresponding intersection points
    '''
    
    coords = {}
    for edge in edges:
        v0,v1 = edge.verts
        if v0 not in coords: coords[v0] = no.dot(v0.co-pt)
        if v1 not in coords: coords[v1] = no.dot(v1.co-pt)
    #print(str(coords))
    
    ret = []
    for edge in edges:
        v0,v1 = edge.verts
        s0,s1 = coords[v0],coords[v1]
        if s0 > epsilon and s1 > epsilon: continue
        if s0 < -epsilon and s1 < -epsilon: continue
        #if not ((s0>epsilon and s1<-epsilon) or (s0<-epsilon and s1>epsilon)):      # edge cross plane?
        #    continue
        
        i = intersect_line_plane(v0.co, v1.co, pt, no)
        ret += [(edge,i)]
    return ret

def find_distant_bmedge_crossing_plane(pt, no, edges, epsilon, eind_from, co_from):
    '''
    returns the farthest edge that *crosses* plane and corresponding intersection point
    '''
    
    if(len(edges)==3):
        # shortcut (no need to find farthest... just find first)
        for edge in edges:
            if edge.index == eind_from: continue
            v0,v1 = edge.verts
            co0,co1 = v0.co,v1.co
            s0,s1 = no.dot(co0 - pt), no.dot(co1 - pt)
            no_cross = not ((s0>epsilon and s1<-epsilon) or (s0<-epsilon and s1>epsilon))
            if no_cross: continue
            i = intersect_line_plane(co0, co1, pt, no)
            return (edge,i)
    
    d_max,edge_max,i_max = -1.0,None,None
    for edge in edges:
        if edge.index == eind_from: continue
        
        v0,v1 = edge.verts
        co0,co1 = v0.co, v1.co
        s0,s1 = no.dot(co0 - pt), no.dot(co1 - pt)
        if s0 > epsilon and s1 > epsilon: continue
        if s0 < -epsilon and s1 < -epsilon: continue
        #if not ((s0>epsilon and s1<-epsilon) or (s0<-epsilon and s1>epsilon)):      # edge cross plane?
        #    continue
        
        i = intersect_line_plane(co0, co1, pt, no)
        d = (co_from - i).length
        if d > d_max: d_max,edge_max,i_max = d,edge,i
    return (edge_max,i_max)

def cross_section_walker(bme, pt, no, find_from, eind_from, co_from, epsilon):
    '''
    returns tuple (verts,looped) by walking around a bmesh near the given plane
    verts is list of verts as the intersections of edges and cutting plane (in order)
    looped is bool indicating if walk wrapped around bmesh
    '''

    # returned values
    verts = [co_from]
    looped = False
    
    # track what we've seen
    finds_dict = {find_from: 0}

    # get blender version
    bver = '%03d.%03d.%03d' % (bpy.app.version[0],bpy.app.version[1],bpy.app.version[2])

    if bver > '002.072.000':
        bme.edges.ensure_lookup_table();

    f_cur = next(f for f in bme.edges[eind_from].link_faces if f.index != find_from)
    find_current = f_cur.index
    
    while True:
        # find farthest point
        edge,i = find_distant_bmedge_crossing_plane(pt, no, f_cur.edges, epsilon, eind_from, co_from)
        verts += [i]
        if len(edge.link_faces) == 1: break                                     # hit end?
        
        # get next face, edge, co
        f_next = next(f for f in edge.link_faces if f.index != find_current)
        find_next = f_next.index
        eind_next = edge.index
        co_next   = i
        
        if find_next in finds_dict:                                             # looped
            looped = True
            if finds_dict[find_next] != 0:
                # loop is P-shaped (loop with a tail)
                verts = verts[finds_dict[find_next]:]      # clip off tail
            break
        
        # leave breadcrumb
        finds_dict[find_next] = len(finds_dict)
        
        find_from = find_current
        eind_from = eind_next
        co_from   = co_next
        
        f_cur = f_next
        find_current = find_next
    
    return (verts,looped)

def cross_section_seed_ver1(bme, mx, 
                       point, normal, 
                       seed_index, 
                       max_tests = 10000, debug = True):
    
    # data to be returned
    verts,edges = [],[]
    
    # max distance a coplanar vertex can be from plane
    epsilon = 0.0000000001
    
    #convert plane defn (point and normal) into local coords
    imx = mx.inverted()
    pt  = imx * point
    no  = (imx.to_3x3() * normal).normalized()

    # get blender version
    bver = '%03d.%03d.%03d' % (bpy.app.version[0],bpy.app.version[1],bpy.app.version[2])

    if bver > '002.072.000':
        bme.faces.ensure_lookup_table();

    # make sure that plane crosses face!
    lco = [v.co for v in bme.faces[seed_index].verts]
    ld = [no.dot(co - pt) for co in lco]
    if all(d > epsilon for d in ld) or all(d < -epsilon for d in ld):               # does face cross plane?
        # shift pt so plane crosses face
        shift_dist = (min(ld)+epsilon) if ld[0] > epsilon else (max(ld)-epsilon)
        pt += no * shift_dist
        print('>>> shifting')
        print('>>> ' + str(ld))
        print('>>> ' + str(shift_dist))
        print('>>> ' + str(no*shift_dist))
    
    # find intersections of edges and cutting plane
    bmface = bme.faces[seed_index]
    bmedges = bmface.edges
    ei_init = find_bmedges_crossing_plane(pt, no, bmedges, epsilon)
    
    if len(ei_init) < 2:
        print('warning: it should not reach here! len(ei_init) = %d' % len(ei_init))
        print('lengths = ' + str([(edge.verts[0].co-edge.verts[1].co).length for edge in bmedges]))
        return (None,None)
    elif len(ei_init) == 2:
        # simple case
        ei0_max, ei1_max = ei_init
    else:
        # convex polygon
        # find two farthest points
        d_max, ei0_max, ei1_max = -1.0, None, None
        for ei0,ei1 in combinations(ei_init, 2):
            d = (ei0[1] - ei1[1]).length
            if d > d_max: d_max,ei0_max,ei1_max = d,ei0,ei1
    
    # start walking one way around bmesh
    verts0,looped = cross_section_walker(bme, pt, no, seed_index, ei0_max[0].index, ei0_max[1], epsilon)
    
    if looped:
        # looped around on self, so we're done!
        verts = verts0
        nv = len(verts)
        edges = [(i,(i+1)%nv) for i in range(nv)]
        
        return (verts, edges)
    
    # did not loop around, so start walking the other way
    verts1,looped = cross_section_walker(bme, pt, no, seed_index, ei1_max[0].index, ei1_max[1], epsilon)
    
    if looped:
        # looped around on self!?
        print('warning: looped one way but not the other')
        verts = verts1
        nv = len(verts)
        edges = [(i,(i+1)%nv) for i in range(nv)]
        
        return (verts, edges)
    
    # combine two walks
    verts = list(reversed(verts0)) + verts1
    nv = len(verts)
    edges = [(i,i+1) for i in range(nv-1)]
    
    return (verts, edges)



def cross_section_seed(bme, mx, 
                       point, normal, 
                       seed_index, 
                       max_tests = 10000, debug = True, method = False):
    '''
    Takes a mesh and associated world matrix of the object and returns a cross secion in local
    space.
    
    Args:
        bme: Blender BMesh
        mx:   World matrix (type Mathutils.Matrix)
        point: any point on the cut plane in world coords (type Mathutils.Vector)
        normal:  plane normal direction (type Mathutisl.Vector)
        seed_index: face index, typically achieved by raycast
        self_stop: a normal vector which defines a plane to stop cutting
        direction: Vector which the cut should start traveling.
        exclude_edges: list of edge indices (usually already tested from previous iterations)
    '''
    
    start = time.time()
    
    if not method:
        ret = cross_section_seed_ver0(bme, mx, point, normal, seed_index, max_tests, debug)

    else:
        ret = cross_section_seed_ver1(bme, mx, point, normal, seed_index, max_tests, debug)
    
    calc_time = time.time()
    
    print('the new method was used: %r' % method)
    if ret[0]:
        print('%i verts were found in %f seconds' % (len(ret[0]), (calc_time - start)))
    else:
        print('Cutting failed')
    
    return ret

def cross_section_seed_direction(bme, mx, 
                                 point, normal, 
                                 seed_index, direction, 
                                 stop_plane = None,
                                 max_tests = 10000,
                                 debug = True):
    '''
    Takes a bmesh and associated world matrix of the object and 
    returns a cross secion in local space.  
    bmesh should not have any ngons (tris and quads only).  
    If original bmesh has ngons, triangulate the bmesh
    or a copy of the bmesh first.
    
    Args:
        bme: Blender BMesh
        mx:   World matrix (type Mathutils.Matrix)
        point: any point on the cut plane in world coords (type Mathutils.Vector)
        normal:  plane normal direction (type Mathutisl.Vector)
        seed_index: face index, typically achieved by raycast
        direction: Vector which the cut should start traveling.
        
        stop_plane = [stop_pt, stop_no]  a 2 item list of 2 vectors defining a plane to stop at
    '''
    
    times = []
    times.append(time.time())

    #convert point and normal directoin into local coords
    imx = mx.inverted()
    pt = imx * point
    no = imx.to_3x3() * normal  #local normal
    direct = imx.to_3x3() * direction
    direct.normalize()

    if stop_plane:
        stop_pt = imx * stop_plane[0]
        stop_no = imx.to_3x3() * stop_plane[1]

    prev_eds = []
    seeds = {}  #a list of 0,1, or 2 edges.
    
    #return values
    verts =[]
    eds = []
                   
    for ed in bme.faces[seed_index].edges:  #should be 3 or 4 edges
        prev_eds.append(ed.index)
        A = ed.verts[0].co
        B = ed.verts[1].co
        result = cross_edge(A, B, pt, no)
        if result[0] == 'CROSS':
            
            verts.append(result[1])
            potential_faces = [face for face in ed.link_faces if face.index != seed_index]
               
            if len(potential_faces):

                f = potential_faces[0]
                seeds[len(verts)-1] = f

            else:
                seeds[len(verts)-1] = None
                print('seed face is an edge of mesh face')
    
    if len(verts) < 2:
        print('critical error, probably machine error (len(verts) = %d)' % len(verts))
        #TODO: debug and dump relevant info
        return (None, None)
    
    elif len(verts) > 2:
        print('critial error probably concave ngon or something (len(verts) = %d)' % len(verts))
        #TODO: debug and dump relevant info
        return (None, None) 
      
    else:
        headed = verts[0] - verts[1]
        headed.normalize()
       
        if headed.dot(direct) > .1:
            element = seeds[0]
            verts.pop(1)
            verts.insert(0,pt)
            
            if not element:
                return (verts,[(0,1)])
        else:
            element = seeds[1]
            verts.pop(0)
            verts.insert(0,pt)
            
            if not element:
                return (verts,[(0,1)])
            
    total_tests = 0
    stop_test = False
    
    while element and total_tests < max_tests and not stop_test:
        total_tests += 1
        #first, we know that this face is not coplanar..that's good
        #if new_face.no.cross(no) == 0:
            #print('coplanar face, stopping calcs until your programmer gets smarter')
            #return None
        if type(element) == bmesh.types.BMFace:
            element = face_cycle(element, pt, no, prev_eds, verts)#, edge_mapping)
        
        elif type(element) == bmesh.types.BMVert:
            #TODO: I would like to debug if we hit a
            #vert
            element = vert_cycle(element, pt, no, prev_eds, verts)#, edge_mapping)

        if element and stop_plane and total_tests > 1:
            A = verts[-2]
            B = verts[-1]
            cross = cross_edge(A, B, stop_pt, stop_no)
            stop_test = cross[0]
            if stop_test:
                prev_eds.pop()  #will need to retest this edge in case we come around a full loop
                verts.pop()
                verts.append(cross[1])
    
    #verts are created in order
    for i in range(0,len(verts)-1):
        eds.append((i,i+1))
        
    if debug:
        n = len(times)
        times.append(time.time())
        #print('calced connectivity %f sec' % (times[n]-times[n-1]))
        
    if len(verts):  
        return (verts, eds)
    else:
        return (None, None)
    
    
def intersect_path_plane(verts, pt, no, mode = 'FIRST'):
    '''
    Inds the intersection of a vert chain with a plane
    for cyclic vert paths duplicate end vert..
    may add cyclic  test later.
    mode will determine if only the first intersection is returned
    or all the intersections of a path with a plane.
    
    args:
        verts:  list of vectors type mathutils.Vector
        pt: plane pt
        no: plane normal for intersection
        mode:  enum in 'FIRST', 'ALL'
        
    return:
        a list of intersections or None
    '''
    
    #TODO:  input quality checks for variables
    
    intersects = []
    n = len(verts) if verts else 0
    
    for i in range(0,n-1):
        cross = cross_edge(verts[i], verts[i+1], pt, no)
        
        if cross[0]:
            intersects.append(cross[1])
            
            if mode == 'FIRST':
                break
            
    if len(intersects) == 0:
        intersects = [None]
        
    return intersects<|MERGE_RESOLUTION|>--- conflicted
+++ resolved
@@ -36,69 +36,6 @@
 from bpy_extras import view3d_utils
 from bpy_extras.view3d_utils import location_3d_to_region_2d, region_2d_to_vector_3d, region_2d_to_location_3d, region_2d_to_origin_3d
 
-<<<<<<< HEAD
-
-def edge_loops_from_bmedges(bmesh, bm_edges):
-    """
-    Edge loops defined by edges
-
-    Takes [mesh edge indices]  
-    (eg [ed.index for ed in bmesh.edges if not ed.is_manifold])
-
-    return a list of vertex indices.
-    [ [1, 6, 7, 2], ...]
-
-    closed loops have matching start and end values.
-    """
-    line_polys = []
-    edges = bm_edges.copy()
-
-    while edges:
-        current_edge = bmesh.edges[edges.pop()]
-        vert_e, vert_st = current_edge.verts[:]
-        vert_end, vert_start = vert_e.index, vert_st.index
-        line_poly = [vert_start, vert_end]
-
-        ok = True
-        while ok:
-            ok = False
-            #for i, ed in enumerate(edges):
-            i = len(edges)
-            while i:
-                i -= 1
-                ed = bmesh.edges[edges[i]]
-                v_1, v_2 = ed.verts
-                v1, v2 = v_1.index, v_2.index
-                if v1 == vert_end:
-                    line_poly.append(v2)
-                    vert_end = line_poly[-1]
-                    ok = 1
-                    del edges[i]
-                    # break
-                elif v2 == vert_end:
-                    line_poly.append(v1)
-                    vert_end = line_poly[-1]
-                    ok = 1
-                    del edges[i]
-                    #break
-                elif v1 == vert_start:
-                    line_poly.insert(0, v2)
-                    vert_start = line_poly[0]
-                    ok = 1
-                    del edges[i]
-                    # break
-                elif v2 == vert_start:
-                    line_poly.insert(0, v1)
-                    vert_start = line_poly[0]
-                    ok = 1
-                    del edges[i]
-                    #break
-        line_polys.append(line_poly)
-
-    return line_polys
-
-=======
->>>>>>> cf051197
 def perp_vector_point_line(pt1, pt2, ptn):
     '''
     Vector bwettn pointn and line between point1
