--- conflicted
+++ resolved
@@ -2,8 +2,7 @@
 
 This document contains details about what has changed in RetopoFlow since version 2.x.
 
-<<<<<<< HEAD
-### RetopoFlow 3.2.8&rarr;3.3.0
+### RetopoFlow 3.2.9&rarr;3.3.0
 
 - New undo system
 - New recovery system
@@ -15,12 +14,11 @@
 - Reorganized file structure
 - Improved Hive integration
 - ...
-=======
+
 ### RetopoFlow 3.2.8&rarr;3.2.9
 
 - Fixed bug where scaling of target and viewport changes with save/undo
 - Fixed rare bug in PolyPen
->>>>>>> 1095ff71
 
 ### RetopoFlow 3.2.7&rarr;3.2.8
 
