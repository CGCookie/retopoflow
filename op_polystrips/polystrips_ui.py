'''
Copyright (C) 2015 CG Cookie
http://cgcookie.com
hello@cgcookie.com

Created by Jonathan Denning, Jonathan Williamson, and Patrick Moore

    This program is free software: you can redistribute it and/or modify
    it under the terms of the GNU General Public License as published by
    the Free Software Foundation, either version 3 of the License, or
    (at your option) any later version.

    This program is distributed in the hope that it will be useful,
    but WITHOUT ANY WARRANTY; without even the implied warranty of
    MERCHANTABILITY or FITNESS FOR A PARTICULAR PURPOSE.  See the
    GNU General Public License for more details.

    You should have received a copy of the GNU General Public License
    along with this program.  If not, see <http://www.gnu.org/licenses/>.
'''

import bpy
import bgl
import blf
import bmesh
from bpy_extras.view3d_utils import location_3d_to_region_2d, region_2d_to_vector_3d
from bpy_extras.view3d_utils import region_2d_to_location_3d, region_2d_to_origin_3d
from mathutils import Vector, Matrix, Quaternion
from mathutils.bvhtree import BVHTree

import math
import os
import copy
from itertools import chain

from ..lib import common_utilities
from ..lib.common_utilities import get_source_object, get_target_object, setup_target_object
from ..lib.common_utilities import bversion, selection_mouse, showErrorMessage
from ..lib.common_utilities import point_inside_loop2d, get_object_length_scale, dprint, frange
from ..lib.common_utilities import ray_cast_region2d_bvh, invert_matrix
from ..lib.common_drawing_bmesh import BMeshRender
from ..lib.classes.profiler.profiler import Profiler
from ..lib.classes.sketchbrush.sketchbrush import SketchBrush
from ..lib.classes.bmeshcache.bmeshcache import BMeshCache
from .. import key_maps
from ..cache import mesh_cache, polystrips_undo_cache, object_validation, is_object_valid, write_mesh_cache, clear_mesh_cache

from .polystrips_datastructure import Polystrips, GVert


class Polystrips_UI:
    def initialize_ui(self):
        self.is_fullscreen  = False
        self.was_fullscreen = False
        if 'brush_radius' not in dir(Polystrips_UI):
            Polystrips_UI.brush_radius = 15
        
    def start_ui(self, context):
        self.settings = common_utilities.get_settings()
        self.keymap = key_maps.rtflow_user_keymap_generate()
        
        self.stroke_smoothing = 0.75          # 0: no smoothing. 1: no change
        
        self.mode_pos        = (0, 0)
        self.cur_pos         = (0, 0)
        self.mode_radius     = 0
        self.action_center   = (0, 0)
        self.action_radius   = 0
        self.is_navigating   = False
        self.sketch_curpos   = (0, 0)
        self.sketch          = []
        
        self.act_gvert  = None      # active gvert (operated upon)
        self.act_gedge  = None      # active gedge
        self.act_gpatch = None      # active gpatch
        
        self.sel_gverts = set()     # all selected gverts
        self.sel_gedges = set()     # all selected gedges
        
        self.hov_gvert  = None      # gvert under mouse (hover)
        
        self.tweak_data = None

        self.post_update = True

        if context.mode == 'OBJECT':

            # Debug level 2: time start
            check_time = Profiler().start()

            self.obj_orig = get_source_object()
            self.mx = self.obj_orig.matrix_world
            is_valid = is_object_valid(self.obj_orig)
            if is_valid:
                pass
                
            else:
                clear_mesh_cache()
                polystrips_undo_cache = []
                me = self.obj_orig.to_mesh(scene=context.scene, apply_modifiers=True, settings='PREVIEW')
                me.update()
                bme = bmesh.new()
                bme.from_mesh(me)
                bvh = BVHTree.FromBMesh(bme)
                write_mesh_cache(self.obj_orig, bme, bvh)
                
            # Debug level 2: time end
            check_time.done()

            #Create a new empty destination object for new retopo mesh
            nm_polystrips = self.obj_orig.name + "_polystrips"
            self.dest_bme = bmesh.new()

            self.dest_obj = setup_target_object( nm_polystrips, self.obj_orig, self.dest_bme )

            self.extension_geometry = []
            self.snap_eds = []
            self.snap_eds_vis = []
            self.hover_ed = None

        elif context.mode == 'EDIT_MESH':
            self.obj_orig = get_source_object()
            self.mx = self.obj_orig.matrix_world
            is_valid = is_object_valid(self.obj_orig)
    
            if is_valid:
                pass
<<<<<<< HEAD

=======
            
>>>>>>> bb747777
            else:
                clear_mesh_cache()
                polystrips_undo_cache = []
                me = self.obj_orig.to_mesh(scene=context.scene, apply_modifiers=True, settings='PREVIEW')
                me.update()
            
                bme = bmesh.new()
                bme.from_mesh(me)
                bvh = BVHTree.FromBMesh(bme)
                write_mesh_cache(self.obj_orig, bme, bvh)
            
            self.dest_obj = get_target_object()
            self.dest_bme = bmesh.from_edit_mesh(context.object.data)
            self.snap_eds = [] #EXTEND
                   
            #self.snap_eds = [ed for ed in self.dest_bme.edges if not ed.is_manifold]
            region, r3d = context.region, context.space_data.region_3d
            dest_mx = self.dest_obj.matrix_world
            rv3d = context.space_data.region_3d
            
            #TODO snap_eds_vis?  #careful with the 2 matrices. One is the source object mx, the other is the target object mx
            self.snap_eds_vis = [False not in common_utilities.ray_cast_visible_bvh([dest_mx * ed.verts[0].co, dest_mx * ed.verts[1].co], mesh_cache['bvh'], self.mx, rv3d) for ed in self.snap_eds]
            self.hover_ed = None

            # Hide any existng geometry so as to draw nicely via BmeshRender
            bpy.ops.mesh.hide(unselected=True)
            bpy.ops.mesh.hide(unselected=False)

        #for bmv in self.dest_bme.verts:
        #    bmv.co = self.mx * bmv.co
        
        self.src_bmc = BMeshCache(self.obj_orig)

        self.scale = self.obj_orig.scale[0]
        self.length_scale = get_object_length_scale(self.obj_orig)
        # World stroke radius
        self.stroke_radius = 0.01 * self.length_scale
        # Screen_stroke_radius
        self.screen_stroke_radius = 20  # TODO, hook to settings

        self.sketch_brush = SketchBrush(context,
                                        self.settings,
                                        0, 0, #event.mouse_region_x, event.mouse_region_y,
                                        Polystrips_UI.brush_radius,  # settings.quad_prev_radius,
                                        mesh_cache['bvh'], self.mx,
                                        self.obj_orig.dimensions.length)

        self.polystrips = Polystrips(context, self.obj_orig, self.dest_obj)
        self.polystrips.extension_geometry_from_bme(self.dest_bme)
        
        if not self.is_fullscreen:
            was_fullscreen = len(context.screen.areas)==1
            if not was_fullscreen and self.settings.distraction_free:
                bpy.ops.screen.screen_full_area(use_hide_panels=True)
            self.is_fullscreen = True

        # Draw the existing bmesh geometry in our own style
        #target_bmesh, target_mx, source_bvh, source_mx
        self.tar_bmeshrender = BMeshRender(self.dest_bme, self.dest_obj.matrix_world, mesh_cache['bvh'], self.mx)

        context.area.header_text_set('Polystrips')
    
    def end_ui(self, context):
        if not self.was_fullscreen and self.settings.distraction_free:
            bpy.ops.screen.screen_full_area(use_hide_panels=True)
            self.is_fullscreen = False
        
        Polystrips_UI.brush_radius = self.sketch_brush.pxl_rad
        
    def cleanup(self, context, cleantype=''):
        '''
        remove temporary object
        '''
        dprint('cleaning up!')
        if cleantype == 'commit':
            pass

        elif cleantype == 'cancel':
            if context.mode == 'OBJECT' and not self.settings.target_object:
                context.scene.objects.unlink(self.dest_obj)
                self.dest_obj.data.user_clear()
                bpy.data.meshes.remove(self.dest_obj.data)
                bpy.data.objects.remove(self.dest_obj)
            elif context.mode == 'EDIT_MESH':
                bpy.ops.mesh.reveal()

    ###############################
    # undo functions
    
    def create_undo_snapshot(self, action):
        '''
        unsure about all the _timers get deep copied
        and if sel_gedges and verts get copied as references
        or also duplicated, making them no longer valid.
        '''

        repeated_actions = {'count', 'zip count'}

        if action in repeated_actions and len(polystrips_undo_cache):
            if action == polystrips_undo_cache[-1]['action']:
                dprint('repeatable...dont take snapshot')
                return

        polystrips_undo_cache.append({
            'action': action,
            'polystrips data': copy.deepcopy(self.polystrips),
            'act_gvert': self.polystrips.gverts.index(self.act_gvert) if self.act_gvert else None,
            'act_gedge': self.polystrips.gedges.index(self.act_gedge) if self.act_gedge else None,
            'act_gpatch': self.polystrips.gpatches.index(self.act_gpatch) if self.act_gpatch else None,
            'sel_gverts': [self.polystrips.gverts.index(gv) for gv in self.sel_gverts],
            'sel_gedges': [self.polystrips.gedges.index(ge) for ge in self.sel_gedges],
        })

        if len(polystrips_undo_cache) > self.settings.undo_depth:
            polystrips_undo_cache.pop(0)

    def undo_action(self):
        if len(polystrips_undo_cache) == 0:
            return
        data = polystrips_undo_cache.pop()
        self.polystrips = data['polystrips data']
        self.act_gvert = self.polystrips.gverts[data['act_gvert']] if data['act_gvert'] is not None else None
        self.act_gedge = self.polystrips.gedges[data['act_gedge']] if data['act_gedge'] is not None else None
        self.act_gpatch = self.polystrips.gpatches[data['act_gpatch']] if data['act_gpatch'] is not None else None
        self.sel_gverts = set(self.polystrips.gverts[i] for i in data['sel_gverts'])
        self.sel_gedges = set(self.polystrips.gedges[i] for i in data['sel_gedges'])
        self.hov_gvert = None
    

    
    ###########################
    # mesh creation
    
    def create_mesh(self, context):
        self.settings = common_utilities.get_settings()
        verts,quads,non_quads = self.polystrips.create_mesh(self.dest_bme)

        mx = self.dest_obj.matrix_world
        imx = invert_matrix(mx)
        
        if 'EDIT' in context.mode:  #self.dest_bme and self.dest_obj:  #EDIT MODE on Existing Mesh
            mx2 = self.obj_orig.matrix_world
            imx2 = invert_matrix(mx2)

        else:
            #bm = bmesh.new()  #now new bmesh is created at the start
            mx2 = Matrix(mx) # Matrix.Identity(4)
            imx2 = invert_matrix(mx2)

            self.dest_obj.update_tag()
            self.dest_obj.show_all_edges = True
            self.dest_obj.show_wire      = True
            self.dest_obj.show_x_ray     = self.settings.use_x_ray

            self.dest_obj.select = True
            context.scene.objects.active = self.dest_obj

            common_utilities.default_target_object_to_active()

        # check for symmetry and then add a mirror if needed
        if self.settings.symmetry_plane == 'x':
            if not self.dest_obj.modifiers:
                self.dest_obj.modifiers.new(type='MIRROR', name='Polystrips-Symmetry')
                self.dest_obj.modifiers['Polystrips-Symmetry'].use_clip = True
            else:
                for mod in self.dest_obj.modifiers:
                    if mod.type == 'MIRROR':
                        print('Mirror found! Skipping')
                        break
                    else:
                        print("Let's add a new mirror mod")
                        self.dest_obj.modifiers.new(type='MIRROR', name='Polystrips-Symmetry')
                        self.dest_obj.modifiers['Polystrips-Symmetry'].use_clip = True

        container_bme = bmesh.new()
        
        bmverts = [container_bme.verts.new(v) for v in verts]
        container_bme.verts.index_update()
        for q in quads: 
            try:
                container_bme.faces.new([bmverts[i] for i in q])
            except ValueError as e:
                dprint('ValueError: ' + str(e))
                pass
        for nq in non_quads:
            container_bme.faces.new([bmverts[i] for i in nq])
        
        container_bme.faces.index_update()

        if 'EDIT' in context.mode: #self.dest_bme and self.dest_obj:
            bpy.ops.object.mode_set(mode='OBJECT')
            container_bme.to_mesh(self.dest_obj.data)
            bpy.ops.object.mode_set(mode = 'EDIT')
            #bmesh.update_edit_mesh(self.dest_obj.data, tessface=False, destructive=True)
        else: 
            container_bme.to_mesh(self.dest_obj.data)
        
        self.dest_bme.free()
        container_bme.free()

    ###########################
    # fill function

    def fill(self, eventd):
        
        # GVert active
        if self.act_gvert:
            showErrorMessage('Not supported at the moment.')
            return
            lges = self.act_gvert.get_gedges()
            if self.act_gvert.is_ljunction():
                lgepairs = [(lges[0],lges[1])]
            elif self.act_gvert.is_tjunction():
                lgepairs = [(lges[0],lges[1]), (lges[3],lges[0])]
            elif self.act_gvert.is_cross():
                lgepairs = [(lges[0],lges[1]), (lges[1],lges[2]), (lges[2],lges[3]), (lges[3],lges[0])]
            else:
                showErrorMessage('GVert must be a L-junction, T-junction, or Cross type to use simple fill')
                return
            
            # find gedge pair that is not a part of a gpatch
            lgepairs = [(ge0,ge1) for ge0,ge1 in lgepairs if not set(ge0.gpatches).intersection(set(ge1.gpatches))]
            if not lgepairs:
                showErrorMessage('Could not find two GEdges that are not already patched')
                return
            
            self.sel_gedges = set(lgepairs[0])
            self.act_gedge = next(iter(self.sel_gedges))
            self.act_gvert = None
        
        lgpattempt = self.polystrips.attempt_gpatch(self.sel_gedges)
        if type(lgpattempt) is str:
            showErrorMessage(lgpattempt)
            return
        lgp = lgpattempt
        
        self.act_gvert = None
        self.act_gedge = None
        self.sel_gedges.clear()
        self.sel_gverts.clear()
        self.act_gpatch = lgp[0]
        
        for gp in lgp:
            gp.update()
        #self.polystrips.update_visibility(eventd['r3d'])



    ###########################
    # hover functions

    def hover_geom(self,eventd):
        mx,my = eventd['mouse'] 
        rgn   = eventd['context'].region
        r3d   = eventd['context'].space_data.region_3d
        
        self.help_box.hover(mx, my)
        
        self.hov_gvert = None
        _,hit = ray_cast_region2d_bvh(rgn, r3d, (mx,my), mesh_cache['bvh'], self.mx, self.settings)
        hit_pos,hit_norm,_ = hit
        for gv in chain(self.polystrips.extension_geometry, self.polystrips.gverts):
            if gv.is_inner(): continue
            c0 = location_3d_to_region_2d(rgn, r3d, gv.corner0)
            c1 = location_3d_to_region_2d(rgn, r3d, gv.corner1)
            c2 = location_3d_to_region_2d(rgn, r3d, gv.corner2)
            c3 = location_3d_to_region_2d(rgn, r3d, gv.corner3)
            inside = point_inside_loop2d([c0,c1,c2,c3],Vector((mx,my)))
            if hit_pos: inside &= gv.is_picked(hit_pos, hit_norm)
            if inside:
                self.hov_gvert = gv
                break
                print('found hover gv')
    

    ##############################
    # picking function

    def pick(self, eventd):
        mx,my = eventd['mouse']
        rgn   = eventd['context'].region
        r3d   = eventd['context'].space_data.region_3d
        _,hit = ray_cast_region2d_bvh(rgn, r3d, (mx,my), mesh_cache['bvh'], self.mx, self.settings)
        hit_pos,hit_norm,_ = hit
        if not hit_pos:
            # user did not click on the object
            if not eventd['shift']:
                # clear selection if shift is not held
                self.act_gvert,self.act_gedge,self.act_gpatch = None,None,None
                self.sel_gedges.clear()
                self.sel_gverts.clear()
            return ''

        if self.act_gvert or self.act_gedge:
            # check if user is picking an inner control point
            if self.act_gedge and not self.act_gedge.zip_to_gedge and not self.act_gedge.is_fromMesh():
                lcpts = [self.act_gedge.gvert1,self.act_gedge.gvert2]
            elif self.act_gvert:
                sgv = self.act_gvert
                lge = self.act_gvert.get_gedges()
                lcpts = [ge.get_inner_gvert_at(sgv) for ge in lge if ge and not ge.zip_to_gedge and not ge.is_fromMesh()] + [sgv]
            else:
                lcpts = []

            for cpt in lcpts:
                if not cpt.is_picked(hit_pos,hit_norm): continue
                self.act_gedge = None
                self.sel_gedges.clear()
                self.act_gvert = cpt
                self.sel_gverts = set([cpt])
                self.act_gpatch = None
                return ''
        
        # select gvert?
        for gv in self.polystrips.gverts:
            if gv.is_unconnected(): continue
            if not gv.is_picked(hit_pos,hit_norm): continue
            self.act_gedge = None
            self.sel_gedges.clear()
            self.sel_gverts.clear()
            self.act_gvert = gv
            self.act_gpatch = None
            return ''

        # select gedge?
        for ge in self.polystrips.gedges:
            if not ge.is_picked(hit_pos,hit_norm): continue
            self.act_gvert = None
            self.act_gedge = ge
            if not eventd['shift']:
                self.sel_gedges.clear()
            self.sel_gedges.add(ge)
            self.sel_gverts.clear()
            self.act_gpatch = None
            
            for ge in self.sel_gedges:
                if ge == self.act_gedge: continue
                self.sel_gverts.add(ge.gvert0)
                self.sel_gverts.add(ge.gvert3)
            
            return ''
        
        # Select patch
        for gp in self.polystrips.gpatches:
            if not gp.is_picked(hit_pos,hit_norm): continue
            self.act_gvert = None
            self.act_gedge = None
            self.sel_gedges.clear()
            self.sel_gverts.clear()
            self.act_gpatch = gp
            return ''
        
        if not eventd['shift']:
            self.act_gedge,self.act_gvert,self.act_gpatch = None,None,None
            self.sel_gedges.clear()
            self.sel_gverts.clear()

    ###########################################################
    # functions to convert beziers and gpencils to polystrips

    def create_polystrips_from_bezier(self, ob_bezier):
        data  = ob_bezier.data
        mx    = ob_bezier.matrix_world

        def create_gvert(self, mx, co, radius):
            p0  = mx * co
            r0  = radius
            n0  = Vector((0,0,1))
            tx0 = Vector((1,0,0))
            ty0 = Vector((0,1,0))
            return GVert(self.obj_orig,self.dest_obj, p0,r0,n0,tx0,ty0)

        for spline in data.splines:
            pregv = None
            for bp0,bp1 in zip(spline.bezier_points[:-1],spline.bezier_points[1:]):
                gv0 = pregv if pregv else self.create_gvert(mx, bp0.co, 0.2)
                gv1 = self.create_gvert(mx, bp0.handle_right, 0.2)
                gv2 = self.create_gvert(mx, bp1.handle_left, 0.2)
                gv3 = self.create_gvert(mx, bp1.co, 0.2)

                ge0 = GEdge(self.obj_orig, self.dest_obj, gv0, gv1, gv2, gv3)
                ge0.recalc_igverts_approx()
                ge0.snap_igverts_to_object()

                if pregv:
                    self.polystrips.gverts += [gv1,gv2,gv3]
                else:
                    self.polystrips.gverts += [gv0,gv1,gv2,gv3]
                self.polystrips.gedges += [ge0]
                pregv = gv3

    def create_polystrips_from_greasepencil(self):
        Mx = self.obj_orig.matrix_world
        gp = self.obj_orig.grease_pencil
        gp_layers = gp.layers
        # for gpl in gp_layers: gpl.hide = True
        strokes = [[(p.co,p.pressure) for p in stroke.points] for layer in gp_layers for frame in layer.frames for stroke in frame.strokes]
        self.strokes_original = strokes

        #for stroke in strokes:
        #    self.polystrips.insert_gedge_from_stroke(stroke)


<|MERGE_RESOLUTION|>--- conflicted
+++ resolved
@@ -125,11 +125,7 @@
     
             if is_valid:
                 pass
-<<<<<<< HEAD
-
-=======
-            
->>>>>>> bb747777
+            
             else:
                 clear_mesh_cache()
                 polystrips_undo_cache = []
