--- conflicted
+++ resolved
@@ -471,17 +471,9 @@
                 mxnorm = mx.transposed().inverted().to_3x3()
                 hit_p3d = mx * hit_p3d
                 hit_norm = mxnorm * hit_norm
-<<<<<<< HEAD
-                if settings.use_pressure:
-                    common_drawing_px.draw_circle(context, hit_p3d, hit_norm.normalized(), self.stroke_radius_pressure, (1,1,1,.5))
-                else:
-                    common_drawing_px.draw_circle(context, hit_p3d, hit_norm.normalized(), self.stroke_radius, (1,1,1,.5))
+                common_drawing_px.draw_circle(context, hit_p3d, hit_norm.normalized(), self.stroke_radius, (1,1,1,.5))
+
             if self.fsm_mode == 'sketch' and self.sketch:
-=======
-                common_drawing_px.draw_circle(context, hit_p3d, hit_norm.normalized(), self.stroke_radius, (1,1,1,.5))
-
-            if self.fsm_mode == 'sketch':
->>>>>>> c92e1b45
                 ray,hit = common_utilities.ray_cast_region2d_bvh(region, r3d, self.sketch[0][0], mesh_cache['bvh'],self.mx, settings)
                 hit_p3d,hit_norm,hit_idx = hit
                 if hit_idx != None:
