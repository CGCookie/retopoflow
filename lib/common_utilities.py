--- conflicted
+++ resolved
@@ -203,71 +203,6 @@
     #return None
 
 
-<<<<<<< HEAD
-
-class Profiler(object):
-    class ProfilerHelper(object):
-        def __init__(self, pr, text):
-            full_text = (pr.stack[-1].text+'^' if pr.stack else '') + text
-            assert full_text not in pr.d_start, '"%s" found in profiler already?'%text
-            self.pr = pr
-            self.text = full_text
-            self._is_done = False
-            self.pr.d_start[self.text] = time.time()
-            self.pr.stack += [self]
-        def __del__(self):
-            if not self._is_done:
-                dprint('WARNING: calling ProfilerHelper.done!')
-                self.done()
-        def done(self):
-            assert self.pr.stack[-1] == self
-            assert not self._is_done
-            self.pr.stack.pop()
-            self._is_done = True
-            st = self.pr.d_start[self.text]
-            en = time.time()
-            self.pr.d_times[self.text] = self.pr.d_times.get(self.text,0) + (en-st)
-            self.pr.d_count[self.text] = self.pr.d_count.get(self.text,0) + 1
-            del self.pr.d_start[self.text]
-    
-    def __init__(self):
-        self.d_start = {}
-        self.d_times = {}
-        self.d_count = {}
-        self.stack = []
-    
-    def start(self, text=None):
-        if not text:
-            frame = inspect.currentframe().f_back
-            filename = os.path.basename( frame.f_code.co_filename )
-            linenum = frame.f_lineno
-            fnname = frame.f_code.co_name
-            text = '%s (%s:%d)' % (fnname, filename, linenum)
-        return self.ProfilerHelper(self, text)
-    
-    def __del__(self):
-        #self.printout()
-        pass
-    
-    def printout(self):
-        dprint('Profiler:')
-        for text in sorted(self.d_times):
-            tottime = self.d_times[text]
-            totcount = self.d_count[text]
-            calls = text.split('^')
-            if len(calls) == 1:
-                t = text
-            else:
-                t = '    '*(len(calls)-2) + ' \\- ' + calls[-1]
-            dprint('  %6.2f / %3d = %6.2f - %s' % (tottime, totcount, tottime/totcount, t))
-        dprint('')
-        dprint('Stack: %d' % len(self.stack))
-
-profiler = Profiler()
-
-
-=======
->>>>>>> cf051197
 def range_mod(m):
     for i in range(m): yield(i,(i+1)%m)
 
