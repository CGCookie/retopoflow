--- conflicted
+++ resolved
@@ -56,24 +56,6 @@
     return ['%sMOUSE' % select_type, 'SHIFT+%sMOUSE' % select_type]
 
 def get_settings():
-<<<<<<< HEAD
-    if not get_settings.cached_settings:
-        addons = bpy.context.user_preferences.addons
-        #frame = inspect.currentframe()
-        #frame.f_code.co_filename
-        folderpath = os.path.dirname(os.path.abspath(__file__))
-        while folderpath:
-            folderpath,foldername = os.path.split(folderpath)
-            if foldername in {'lib','addons'}: continue
-            if foldername in addons: break
-        else:
-            assert False, 'Could not find non-"lib" folder'
-        
-        get_settings.cached_settings = addons[foldername].preferences
-   
-    return get_settings.cached_settings
-
-=======
     addons = bpy.context.user_preferences.addons
 
     folderpath = os.path.dirname(os.path.abspath(__file__))
@@ -85,7 +67,6 @@
         assert False, 'Could not find non-"lib" folder'
 
     return addons[foldername].preferences
->>>>>>> 4e11a882
 
 def get_dpi():
     system_preferences = bpy.context.user_preferences.system
@@ -951,11 +932,6 @@
     print_exception.count = 0   
 
 def unregister():
-<<<<<<< HEAD
-    get_settings.cached_settings = None
-    print_exception.count = 0 
-=======
->>>>>>> 4e11a882
     pass
 
 
