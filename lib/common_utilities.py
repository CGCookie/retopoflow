'''
Copyright (C) 2014 Plasmasolutions
software@plasmasolutions.de

Created by Thomas Beck
Donated to CGCookie and the world

    This program is free software: you can redistribute it and/or modify
    it under the terms of the GNU General Public License as published by
    the Free Software Foundation, either version 3 of the License, or
    (at your option) any later version.

    This program is distributed in the hope that it will be useful,
    but WITHOUT ANY WARRANTY; without even the implied warranty of
    MERCHANTABILITY or FITNESS FOR A PARTICULAR PURPOSE.  See the
    GNU General Public License for more details.

    You should have received a copy of the GNU General Public License
    along with this program.  If not, see <http://www.gnu.org/licenses/>.
'''

'''
Note: not all of the following code was provided by Plasmasolutions
TODO: split into separate files?
'''

# System imports
import os
import sys
import inspect
import math
import time
import itertools
import linecache
import traceback
from mathutils import Vector, Matrix, Quaternion
from mathutils.geometry import intersect_point_line, intersect_line_plane
from mathutils.geometry import distance_point_to_plane, intersect_line_line_2d, intersect_line_line


# Blender imports
import blf
import bmesh
import bpy
from bpy_extras.view3d_utils import location_3d_to_region_2d, region_2d_to_vector_3d
from bpy_extras.view3d_utils import region_2d_to_location_3d, region_2d_to_origin_3d
from bpy.app.handlers import persistent


def bversion():
    bversion = '%03d.%03d.%03d' % (bpy.app.version[0],bpy.app.version[1],bpy.app.version[2])
    return bversion

def selection_mouse():
    select_type = bpy.context.user_preferences.inputs.select_mouse
    return ['%sMOUSE' % select_type, 'SHIFT+%sMOUSE' % select_type]

def get_settings():
    if not get_settings.cached_settings:
        addons = bpy.context.user_preferences.addons
<<<<<<< HEAD
        
=======
>>>>>>> fd3fac62
        #frame = inspect.currentframe()
        #frame.f_code.co_filename
        folderpath = os.path.dirname(os.path.abspath(__file__))
        while folderpath:
            folderpath,foldername = os.path.split(folderpath)
            if foldername in {'lib','addons'}: continue
            if foldername in addons: break
        else:
            assert False, 'Could not find non-"lib" folder'
        
        get_settings.cached_settings = addons[foldername].preferences
   
    return get_settings.cached_settings
get_settings.cached_settings = None

def get_dpi():
    system_preferences = bpy.context.user_preferences.system
    factor = getattr(system_preferences, "pixel_size", 1)
    return int(system_preferences.dpi * factor)

def get_dpi_factor():
    return get_dpi() / 72

# http://stackoverflow.com/questions/14519177/python-exception-handling-line-number
def print_exception():
    exc_type, exc_obj, tb = sys.exc_info()
    
    errormsg = 'EXCEPTION (%s): %s\n' % (exc_type, exc_obj)
    etb = traceback.extract_tb(tb)
    pfilename = None
    for i,entry in enumerate(reversed(etb)):
        filename,lineno,funcname,line = entry
        if filename != pfilename:
            pfilename = filename
            errormsg += '         %s\n' % (filename)
        errormsg += '%03d %04d:%s() %s\n' % (i, lineno, funcname, line.strip())
<<<<<<< HEAD
        #errormsg += '%03d %s:%d\n' % (i, filename, lineno)
        #errormsg += '    %s\n' % (funcname)
        #errormsg += '        %s\n' %  (line.strip())
    
    #f = tb.tb_frame
    #lineno = tb.tb_lineno
    #filename = f.f_code.co_filename
    #linecache.checkcache(filename)
    #line = linecache.getline(filename, lineno, f.f_globals)
=======
>>>>>>> fd3fac62
    
    print(errormsg)
    showErrorMessage(errormsg, wrap=240)

def print_exception2():
    exc_type, exc_value, exc_traceback = sys.exc_info()
    print("*** print_tb:")
    traceback.print_tb(exc_traceback, limit=1, file=sys.stdout)
    print("*** print_exception:")
    traceback.print_exception(exc_type, exc_value, exc_traceback,
                              limit=2, file=sys.stdout)
    print("*** print_exc:")
    traceback.print_exc()
    print("*** format_exc, first and last line:")
    formatted_lines = traceback.format_exc().splitlines()
    print(formatted_lines[0])
    print(formatted_lines[-1])
    print("*** format_exception:")
    print(repr(traceback.format_exception(exc_type, exc_value,exc_traceback)))
    print("*** extract_tb:")
    print(repr(traceback.extract_tb(exc_traceback)))
    print("*** format_tb:")
    print(repr(traceback.format_tb(exc_traceback)))
    print("*** tb_lineno:", exc_traceback.tb_lineno)
<<<<<<< HEAD

=======
    
>>>>>>> fd3fac62

@persistent
def check_source_target_objects(scene):
    settings = get_settings()

    if not settings: return #sometimes...there are no settings to get.
    
    if settings.source_object not in bpy.context.scene.objects:
        settings.source_object = ''
    if settings.target_object not in bpy.context.scene.objects:
        settings.target_object = ''

def get_source_object():
    settings = get_settings()

    default_source_object_to_active()

    source_object = bpy.data.objects[settings.source_object]

    return source_object

def update_source_object():
    settings = get_settings()
    settings.source_object = bpy.context.active_object.name

def default_source_object_to_active():
    if not bpy.context.active_object: return
    settings = get_settings()
    if settings.source_object: return
    settings.source_object = bpy.context.active_object.name

def default_target_object_to_active():
    if not bpy.context.active_object: return
    settings = get_settings()
    if settings.target_object: return
    settings.target_object = bpy.context.active_object.name

def get_target_object():
    settings = get_settings()

    if settings.target_object:
        target_object = bpy.data.objects[settings.target_object]
    else:
        target_object = bpy.context.active_object

    return target_object

def update_target_object(dest_obj):
    settings = get_settings()
    settings.target_object = dest_obj.name

def setup_target_object( new_object, original_object, bmesh ):
    settings = get_settings()
    obj_orig = original_object
    dest_bme = bmesh

    if settings.target_object:
        if settings.target_object in bpy.context.scene.objects:
            dest_bme.from_mesh( get_target_object().data )
            dest_obj = get_target_object()
        else:
            dest_me  = bpy.data.meshes.new(new_object)
            dest_obj = bpy.data.objects.new(new_object, dest_me)
            dest_obj.matrix_world = obj_orig.matrix_world
            bpy.context.scene.objects.link(dest_obj)
            update_target_object(dest_obj)
    else:
        dest_me  = bpy.data.meshes.new(new_object)
        dest_obj = bpy.data.objects.new(new_object, dest_me)
        dest_obj.matrix_world = obj_orig.matrix_world
        bpy.context.scene.objects.link(dest_obj)
        update_target_object(dest_obj)

    return dest_obj

def dprint(s, l=2):
    settings = get_settings()
    if settings.debug >= l:
        print('DEBUG(%i): %s' % (l, s))

def dcallstack(l=2):
    ''' print out the calling stack, skipping the first (call to dcallstack) '''
    dprint('Call Stack Dump:', l=l)
    for i,entry in enumerate(inspect.stack()):
        if i>0: dprint('  %s' % str(entry), l=l)

def showErrorMessage(message, wrap=80):
    if not message: return
    lines = message.splitlines()
    if wrap > 0:
        nlines = []
        for line in lines:
            spc = len(line) - len(line.lstrip())
            while len(line) > wrap:
                i = line.rfind(' ',0,wrap)
                if i == -1:
                    nlines += [line[:wrap]]
                    line = line[wrap:]
                else:
                    nlines += [line[:i]]
                    line = line[i+1:]
                if line:
                    line = ' '*spc + line
            nlines += [line]
        lines = nlines
    def draw(self,context):
        for line in lines:
            self.layout.label(line)
    bpy.context.window_manager.popup_menu(draw, title="Error Message", icon="ERROR")
    return

def callback_register(self, context):
        #if str(bpy.app.build_revision)[2:7].lower == "unkno" or eval(str(bpy.app.build_revision)[2:7]) >= 53207:
    self._handle = bpy.types.SpaceView3D.draw_handler_add(self.menu.draw, (self, context), 'WINDOW', 'POST_PIXEL')
        #else:
            #self._handle = context.region.callback_add(self.menu.draw, (self, context), 'POST_PIXEL')
        #return None
            
def callback_cleanup(self, context):
    #if str(bpy.app.build_revision)[2:7].lower() == "unkno" or eval(str(bpy.app.build_revision)[2:7]) >= 53207:
    bpy.types.SpaceView3D.draw_handler_remove(self._handle, "WINDOW")
    #else:
        #context.region.callback_remove(self._handle)
    #return None


def range_mod(m):
    for i in range(m): yield(i,(i+1)%m)

def iter_running_sum(lw):
    s = 0
    for w in lw:
        s += w
        yield (w,s)



def ray_cast_region2d_bvh(region, rv3d, screen_coord, bvh, mx, settings):
    '''
    performs ray casting on object given region, rv3d, and coords wrt region.
    returns tuple of ray vector (from coords of region) and hit info
    '''

    rgn = region
    imx = mx.inverted()
    
    r2d_origin = region_2d_to_origin_3d
    r2d_vector = region_2d_to_vector_3d
    
    o, d = r2d_origin(rgn, rv3d, screen_coord), r2d_vector(rgn, rv3d, screen_coord).normalized()
    back = 0 if rv3d.is_perspective else 1
    mult = 100 #* (1 if rv3d.is_perspective else -1)
    bver = '%03d.%03d.%03d' % (bpy.app.version[0],bpy.app.version[1],bpy.app.version[2])
    if (bver < '002.072.000') and not rv3d.is_perspective: mult *= -1
    
    st, en = imx*(o-mult*back*d), imx*(o+mult*d)
    hit = bvh.ray_cast(st,(en-st))
    return (d, hit[0:3])

def ray_cast_path(context, ob, screen_coords):
    rgn  = context.region
    rv3d = context.space_data.region_3d
    mx   = ob.matrix_world
    imx  = mx.inverted()
    
    r2d_origin = region_2d_to_origin_3d
    r2d_vector = region_2d_to_vector_3d
    
    rays = [(r2d_origin(rgn, rv3d, co),r2d_vector(rgn, rv3d, co).normalized()) for co in screen_coords]
    
    if rv3d.is_perspective:
        rays = [(ray_o, get_ray_origin(ray_o, -ray_v, ob)) for ray_o,ray_v in rays]
    else:
        rays = [(get_ray_origin(ray_o, ray_v, ob),get_ray_origin(ray_o, -ray_v, ob)) for ray_o,ray_v in rays]
    
    hits = [ob.ray_cast(imx * ray_o, imx * ray_v) for ray_o,ray_v in rays]
    world_coords = [mx*co for co,no,face in hits if face != -1]
    return world_coords

def ray_cast_path_bvh(context, bvh, mx, screen_coords):
    
    rgn  = context.region
    rv3d = context.space_data.region_3d
    imx  = mx.inverted()
    r2d_origin = region_2d_to_origin_3d
    r2d_vector = region_2d_to_vector_3d
    
    rays = [(r2d_origin(rgn, rv3d, co),r2d_vector(rgn, rv3d, co).normalized()) for co in screen_coords]
    back = 0 if rv3d.is_perspective else 1
    mult = 100 #* (1 if rv3d.is_perspective else -1)
    bver = '%03d.%03d.%03d' % (bpy.app.version[0],bpy.app.version[1],bpy.app.version[2])
    if (bver < '002.072.000') and not rv3d.is_perspective: mult *= -1
    
    sten = [(imx*(o-back*mult*d), imx*(o+mult*d)) for o,d in rays]
    hits = [bvh.ray_cast(st,(en-st)) for st,en in sten]
    world_coords = [mx*hit[0] for hit in hits if hit[2] != None]
    
    return world_coords

def ray_cast_stroke(context, ob, stroke):
    '''
    strokes have form [((x,y),p)] with a pressure or radius value
    
    returns list [Vector(x,y,z), p] leaving the pressure/radius value untouched
    does drop any values that do not successfully ray_cast
    '''
    rgn  = context.region
    rv3d = context.space_data.region_3d
    mx   = ob.matrix_world
    imx  = mx.inverted()
    
    r2d_origin = region_2d_to_origin_3d
    r2d_vector = region_2d_to_vector_3d
    
    rays = [(r2d_origin(rgn, rv3d, co),r2d_vector(rgn, rv3d, co).normalized()) for co,_ in stroke]
    
    back = 0 if rv3d.is_perspective else 1
    mult = 100 #* (1 if rv3d.is_perspective else -1)
    bver = '%03d.%03d.%03d' % (bpy.app.version[0],bpy.app.version[1],bpy.app.version[2])
    if (bver < '002.072.000') and not rv3d.is_perspective: mult *= -1
    
    sten = [(imx*(o-mult*back*d), imx*(o+mult*d)) for o,d in rays]
    hits = [ob.ray_cast(st,st+(en-st)*1000) for st,en in sten]
    world_stroke = [(mx*hit[0],stroke[i][1])  for i,hit in enumerate(hits) if hit[2] != -1]
    
    return world_stroke

def ray_cast_stroke_bvh(context, bvh, mx, stroke):
    '''
    strokes have form [((x,y),p)] with a pressure or radius value
    
    returns list [Vector(x,y,z), p] leaving the pressure/radius value untouched
    drops any values that do not successfully ray_cast
    '''
    rgn  = context.region
    rv3d = context.space_data.region_3d
    imx  = mx.inverted()
    
    r2d_origin = region_2d_to_origin_3d
    r2d_vector = region_2d_to_vector_3d
    
    rays = [(r2d_origin(rgn, rv3d, co),r2d_vector(rgn, rv3d, co).normalized()) for co,_ in stroke]
    
    back = 0 if rv3d.is_perspective else 1
    mult = 100 #* (1 if rv3d.is_perspective else -1)
    bver = '%03d.%03d.%03d' % (bpy.app.version[0],bpy.app.version[1],bpy.app.version[2])
    if (bver < '002.072.000') and not rv3d.is_perspective: mult *= -1
    
    sten = [(imx*(o-back*mult*d), imx*(o+mult*d)) for o,d in rays]
    hits = [bvh.ray_cast(st,(en-st)) for st,en in sten]
    world_stroke = [(mx*hit[0],stroke[i][1])  for i,hit in enumerate(hits) if hit[2] != None]
    
    return world_stroke


def frange(start, end, stepsize):
    v = start
    if stepsize > 0:
        while v < end:
            yield v
            v += stepsize
    else:
        while v > end:
            yield v
            v += stepsize

def vector_compwise_mult(a,b):
    return Vector(ax*bx for ax,bx in zip(a,b))

def get_object_length_scale(o):
    sc = o.scale
    bbox = [vector_compwise_mult(sc,Vector(bpt)) for bpt in o.bound_box]
    l = (min(bbox)-max(bbox)).length
    return l

def simple_circle(x,y,r,res):
    '''
    args: 
    x,y - center coordinate of cark
    r1 = radius of arc
    '''
    points = [Vector((0,0))]*res  #The arc + 2 arrow points

    for i in range(0,res):
        theta = i * 2 * math.pi / res
        x1 = math.cos(theta) 
        y1 = math.sin(theta)
    
        points[i]=Vector((r * x1 + x, r * y1 + y))
           
    return(points)     
    
def ray_cast_visible(verts, ob, rv3d):
    '''
    returns list of Boolean values indicating whether the corresponding vert
    is visible (not occluded by object) in region associated with rv3d
    '''
    view_dir = (rv3d.view_rotation * Vector((0,0,1))).normalized()
    imx = ob.matrix_world.inverted()
    
    if rv3d.is_perspective:
        eyeloc = rv3d.view_location + rv3d.view_distance*view_dir
        #eyeloc = Vector(rv3d.view_matrix.inverted().col[3][:3]) #this is brilliant, thanks Gert
        eyeloc_local = imx*eyeloc
        source = [eyeloc_local for vert in verts]
        target = [imx*(vert+0.01*view_dir) for vert in verts]
    else:
        source = [imx*(vert+100*view_dir) for vert in verts]
        target = [imx*(vert+0.01*view_dir) for vert in verts]
    
    return [ob.ray_cast(s,t)[2]==-1 for s,t in zip(source,target)]

def ray_cast_visible_bvh(verts, bvh, mx, rv3d):
    '''
    returns list of Boolean values indicating whether the corresponding vert
    is visible (not occluded by object) in region associated with rv3d
    '''
    view_dir = (rv3d.view_rotation * Vector((0,0,1))).normalized()
    imx = mx.inverted()
    
    if rv3d.is_perspective:
        eyeloc = rv3d.view_location + rv3d.view_distance*view_dir
        #eyeloc = Vector(rv3d.view_matrix.inverted().col[3][:3]) #this is brilliant, thanks Gert
        eyeloc_local = imx*eyeloc
        source = [eyeloc_local for vert in verts]
        target = [imx*(vert+0.01*view_dir) for vert in verts]
    else:
        source = [imx*(vert+100*view_dir) for vert in verts]
        target = [imx*(vert+0.01*view_dir) for vert in verts]
    
    #notice, the math may appear backwards here.  But we want to cast toward the "eye"
    #and because bvh.ray_cast doesn't yet accept distance, 
    return [bvh.ray_cast(t,s-t)[2]== None for s,t in zip(source,target)]

def get_ray_origin_target(region, rv3d, screen_coord, ob):
    ray_vector = region_2d_to_vector_3d(region, rv3d, screen_coord).normalized()
    ray_origin = region_2d_to_origin_3d(region, rv3d, screen_coord)
    if not rv3d.is_perspective:
        # need to back up the ray's origin, because ortho projection has front and back
        # projection planes at inf
        
        bver = '%03d.%03d.%03d' % (bpy.app.version[0],bpy.app.version[1],bpy.app.version[2])
        # why does this need to be negated?
        # but not when ortho front/back view??
        if bver < '002.073.000' and abs(ray_vector.y)<1: ray_vector = -ray_vector
        
        r0 = get_ray_origin(ray_origin, ray_vector, ob)
        r1 = get_ray_origin(ray_origin, -ray_vector, ob)
        ray_origin = r0
        ray_target = r1
    else:
        ray_target = get_ray_origin(ray_origin, -ray_vector, ob)
    
    return (ray_origin, ray_target)

def ray_cast_world_size(region, rv3d, screen_coord, screen_size, ob, settings):
    mx  = ob.matrix_world
    imx = mx.inverted()
    
    ray_origin,ray_target = get_ray_origin_target(region, rv3d, screen_coord, ob)
    ray_direction         = (ray_target - ray_origin).normalized()
    
    ray_start_local  = imx * ray_origin
    ray_target_local = imx * ray_target
    pt_local,no,idx  = ob.ray_cast(ray_start_local, ray_target_local)
    if idx == -1: return float('inf')
    
    pt = mx * pt_local
    
    screen_coord_offset = (screen_coord[0]+screen_size, screen_coord[1])
    ray_origin_offset,ray_target_offset = get_ray_origin_target(region, rv3d, screen_coord_offset, ob)
    ray_direction_offset = (ray_target_offset - ray_origin_offset).normalized()
    
    d = get_ray_plane_intersection(ray_origin_offset, ray_direction_offset, pt, (rv3d.view_rotation*Vector((0,0,-1))).normalized() )
    pt_offset = ray_origin_offset + ray_direction_offset * d
    
    return (pt-pt_offset).length

def ray_cast_world_size_bvh(region, rv3d, screen_coord, screen_size, bvh, mx, settings):

    imx = mx.inverted()
    rgn = region
    r2d_origin = region_2d_to_origin_3d
    r2d_vector = region_2d_to_vector_3d
    
    o, d = r2d_origin(rgn, rv3d, screen_coord), r2d_vector(rgn, rv3d, screen_coord).normalized()
    back = 0 if rv3d.is_perspective else 1
    mult = 100 #* (1 if rv3d.is_perspective else -1)
    bver = '%03d.%03d.%03d' % (bpy.app.version[0],bpy.app.version[1],bpy.app.version[2])
    if (bver < '002.072.000') and not rv3d.is_perspective: mult *= -1
    
    st, en = imx*(o-back*mult*d), imx*(o+mult*d)
    pt_local, no, idx, _ = bvh.ray_cast(st,(en-st))
    
    if idx == None: return float('inf')
    
    pt = mx * pt_local
    
    screen_coord_offset = (screen_coord[0]+screen_size, screen_coord[1])
    o_off, d_off = r2d_origin(rgn, rv3d, screen_coord_offset), r2d_vector(rgn, rv3d, screen_coord_offset).normalized()
    st, en = imx*(o-back*mult*d), imx*(o+mult*d)

    d = get_ray_plane_intersection(o_off, d_off, pt, (rv3d.view_rotation*Vector((0,0,-1))).normalized() )
    pt_offset = o_off + d_off * d
    return (pt-pt_offset).length

def get_ray_plane_intersection(ray_origin, ray_direction, plane_point, plane_normal):
    d = ray_direction.dot(plane_normal)
    if abs(ray_direction.dot(plane_normal)) <= 0.00000001: return float('inf')
    return (plane_point-ray_origin).dot(plane_normal) / d

def get_ray_origin(ray_origin, ray_direction, ob):
    mx = ob.matrix_world
    q  = ob.rotation_quaternion
    bbox = [Vector(v) for v in ob.bound_box]
    bm = Vector((min(v.x for v in bbox),min(v.y for v in bbox),min(v.z for v in bbox)))
    bM = Vector((max(v.x for v in bbox),max(v.y for v in bbox),max(v.z for v in bbox)))
    x,y,z = Vector((1,0,0)),Vector((0,1,0)),Vector((0,0,1))
    planes = []
    if abs(ray_direction.x)>0.0001: planes += [(bm,x), (bM,-x)]
    if abs(ray_direction.y)>0.0001: planes += [(bm,y), (bM,-y)]
    if abs(ray_direction.z)>0.0001: planes += [(bm,z), (bM,-z)]
    dists = [get_ray_plane_intersection(ray_origin,ray_direction,mx*p0,q*no) for p0,no in planes]
    dprint(dists, l=4)
    return ray_origin + ray_direction * min(dists)


def closest_t_and_distance_point_to_line_segment(p, p0, p1):
    v0p,v1p,v01 = p-p0, p-p1, p1-p0
    if v01.dot(v0p) < 0: return (0.0, v0p.length)
    if v01.dot(v1p) > 0: return (1.0, v1p.length)
    v01n = v01.normalized()
    d_on_line = v01n.dot(v0p)
    p_on_line = p0 + v01n * d_on_line
    return (d_on_line/v01.length, (p-p_on_line).length)

def get_path_length(verts):
    '''
    sum up the length of a string of vertices
    '''
    l_tot = 0
    if len(verts) < 2:
        return 0
    
    for i in range(0,len(verts)-1):
        d = verts[i+1] - verts[i]
        l_tot += d.length
        
    return l_tot
   
def space_evenly_on_path(verts, edges, segments, shift = 0, debug = False):  #prev deved for Open Dental CAD
    '''
    Gives evenly spaced location along a string of verts
    Assumes that nverts > nsegments
    Assumes verts are ORDERED along path
    Assumes edges are ordered coherently
    Yes these are lazy assumptions, but the way I build my data
    guarantees these assumptions so deal with it.
    
    args:
        verts - list of vert locations type Mathutils.Vector
        eds - list of index pairs type tuple(integer) eg (3,5).
              should look like this though [(0,1),(1,2),(2,3),(3,4),(4,0)]     
        segments - number of segments to divide path into
        shift - for cyclic verts chains, shifting the verts along 
                the loop can provide better alignment with previous
                loops.  This should be -1 to 1 representing a percentage of segment length.
                Eg, a shift of .5 with 8 segments will shift the verts 1/16th of the loop length
                
    return
        new_verts - list of new Vert Locations type list[Mathutils.Vector]
    '''
    
    if len(verts) < 2:
        print('this is crazy, there are not enough verts to do anything!')
        return verts
        
    if segments >= len(verts):
        print('more segments requested than original verts')
        
     
    #determine if cyclic or not, first vert same as last vert
    if 0 in edges[-1]:
        cyclic = True
        
    else:
        cyclic = False
        #zero out the shift in case the vert chain insn't cyclic
        if shift != 0: #not PEP but it shows that we want shift = 0
            print('not shifting because this is not a cyclic vert chain')
            shift = 0
   
    #calc_length
    arch_len = 0
    cumulative_lengths = [0]#TODO, make this the right size and dont append
    for i in range(0,len(verts)-1):
        v0 = verts[i]
        v1 = verts[i+1]
        V = v1-v0
        arch_len += V.length
        cumulative_lengths.append(arch_len)
        
    if cyclic:
        v0 = verts[-1]
        v1 = verts[0]
        V = v1-v0
        arch_len += V.length
        cumulative_lengths.append(arch_len)
        #print(cumulative_lengths)
    
    #identify vert indicies of import
    #this will be the largest vert which lies at
    #no further than the desired fraction of the curve
    
    #initialze new vert array and seal the end points
    if cyclic:
        new_verts = [[None]]*(segments)
        #new_verts[0] = verts[0]
            
    else:
        new_verts = [[None]]*(segments + 1)
        new_verts[0] = verts[0]
        new_verts[-1] = verts[-1]
    
    
    n = 0 #index to save some looping through the cumulative lengths list
          #now we are leaving it 0 becase we may end up needing the beginning of the loop last
          #and if we are subdividing, we may hit the same cumulative lenght several times.
          #for now, use the slow and generic way, later developsomething smarter.
    for i in range(0,segments- 1 + cyclic * 1):
        desired_length_raw = (i + 1 + cyclic * -1)/segments * arch_len + shift * arch_len / segments
        #print('the length we desire for the %i segment is %f compared to the total length which is %f' % (i, desired_length_raw, arch_len))
        #like a mod function, but for non integers?
        if desired_length_raw > arch_len:
            desired_length = desired_length_raw - arch_len       
        elif desired_length_raw < 0:
            desired_length = arch_len + desired_length_raw #this is the end, + a negative number
        else:
            desired_length = desired_length_raw

        #find the original vert with the largets legnth
        #not greater than the desired length
        #I used to set n = J after each iteration
        for j in range(n, len(verts)+1):

            if cumulative_lengths[j] > desired_length:
                #print('found a greater length at vert %i' % j)
                #this was supposed to save us some iterations so that
                #we don't have to start at the beginning each time....
                #if j >= 1:
                    #n = j - 1 #going one back allows us to space multiple verts on one edge
                #else:
                    #n = 0
                break

        extra = desired_length - cumulative_lengths[j-1]
        if j == len(verts):
            new_verts[i + 1 + cyclic * -1] = verts[j-1] + extra * (verts[0]-verts[j-1]).normalized()
        else:
            new_verts[i + 1 + cyclic * -1] = verts[j-1] + extra * (verts[j]-verts[j-1]).normalized()
    
    eds = []
    
    for i in range(0,len(new_verts)-1):
        eds.append((i,i+1))
    if cyclic:
        #close the loop
        eds.append((i+1,0))
    if debug:
        print(cumulative_lengths)
        print(arch_len)
        print(eds)
        
    return new_verts, eds

def zip_pairs(l):
    for p in zip(l, itertools.chain(l[1:],l[:1])):
        yield p

def closest_t_of_s(s_t_map, s):
    '''
    '''
    d0 = 0
    t = 1  #in case we don't find a d > s
    for i,d in enumerate(s_t_map):
        if d >= s:
            if i == 0:
                return 0
            t1 = s_t_map[d]
            t0 = s_t_map[d0]
            t = t0 + (t1-t0) * (s - d0)/(d-d0)
            return t
        else:
            d0 = d
        
    return t

def vector_angle_between(v0, v1, vcross):
    a = v0.angle(v1)
    d = v0.cross(v1).dot(vcross)
    return a if d<0 else 2*math.pi - a

def sort_objects_by_angles(vec_about, l_objs, l_vecs):
    if len(l_objs) <= 1:  return l_objs
    o0,v0 = l_objs[0],l_vecs[0]
    l_angles = [0] + [vector_angle_between(v0,v1,vec_about) for v1 in l_vecs[1:]]
    l_inds = sorted(range(len(l_objs)), key=lambda i: l_angles[i])
    return [l_objs[i] for i in l_inds]


#adapted from opendentalcad then to pie menus now here

def point_inside_loop2d(loop, point):
    '''
    args:
    loop: list of vertices representing loop
        type-tuple or type-Vector
    point: location of point to be tested
        type-tuple or type-Vector
    
    return:
        True if point is inside loop
    '''    
    #test arguments type
    if any(not v for v in loop): return False
    
    ptype = str(type(point))
    ltype = str(type(loop[0]))
    nverts = len(loop)
    
    if 'Vector' not in ptype:
        point = Vector(point)
        
    if 'Vector' not in ltype:
        for i in range(0,nverts):
            loop[i] = Vector(loop[i])
        
    #find a point outside the loop and count intersections
    out = Vector(outside_loop_2d(loop))
    intersections = 0
    for i in range(0,nverts):
        a = Vector(loop[i-1])
        b = Vector(loop[i])
        if intersect_line_line_2d(point,out,a,b):
            intersections += 1
    
    inside = False
    if math.fmod(intersections,2):
        inside = True
    
    return inside

def outside_loop_2d(loop):
    '''
    args:
    loop: list of 
       type-Vector or type-tuple
    returns: 
       outside = a location outside bound of loop 
       type-tuple
    '''
       
    xs = [v[0] for v in loop]
    ys = [v[1] for v in loop]
    
    maxx = max(xs)
    maxy = max(ys)    
    bound = (1.1*maxx, 1.1*maxy)
    return bound<|MERGE_RESOLUTION|>--- conflicted
+++ resolved
@@ -58,10 +58,6 @@
 def get_settings():
     if not get_settings.cached_settings:
         addons = bpy.context.user_preferences.addons
-<<<<<<< HEAD
-        
-=======
->>>>>>> fd3fac62
         #frame = inspect.currentframe()
         #frame.f_code.co_filename
         folderpath = os.path.dirname(os.path.abspath(__file__))
@@ -98,18 +94,6 @@
             pfilename = filename
             errormsg += '         %s\n' % (filename)
         errormsg += '%03d %04d:%s() %s\n' % (i, lineno, funcname, line.strip())
-<<<<<<< HEAD
-        #errormsg += '%03d %s:%d\n' % (i, filename, lineno)
-        #errormsg += '    %s\n' % (funcname)
-        #errormsg += '        %s\n' %  (line.strip())
-    
-    #f = tb.tb_frame
-    #lineno = tb.tb_lineno
-    #filename = f.f_code.co_filename
-    #linecache.checkcache(filename)
-    #line = linecache.getline(filename, lineno, f.f_globals)
-=======
->>>>>>> fd3fac62
     
     print(errormsg)
     showErrorMessage(errormsg, wrap=240)
@@ -134,11 +118,6 @@
     print("*** format_tb:")
     print(repr(traceback.format_tb(exc_traceback)))
     print("*** tb_lineno:", exc_traceback.tb_lineno)
-<<<<<<< HEAD
-
-=======
-    
->>>>>>> fd3fac62
 
 @persistent
 def check_source_target_objects(scene):
