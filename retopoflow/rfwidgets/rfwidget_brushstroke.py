--- conflicted
+++ resolved
@@ -40,7 +40,7 @@
     '''
 
     @staticmethod
-    def create(radius, outer_border_color=Color((0,0,0,0.5)), outer_color=Color((1,1,1,1)), inner_color=Color((1,1,1,0.5)), below_alpha=Color((1,1,1,0.5))):
+    def create(radius, outer_border_color=Color((0,0,0,0.5)), outer_color=Color((1,1,1,1)), inner_color=Color((1,1,1,0.5)), below_alpha=Color((1,1,1,0.65))):
 
         class RFW_BrushStroke(RFWidget):
             rfw_name = 'Brush Stroke'
@@ -56,11 +56,7 @@
                 self.outer_border_color = outer_border_color
                 self.outer_color = outer_color
                 self.inner_color = inner_color
-<<<<<<< HEAD
                 self.color_mult_below = below_alpha
-=======
-                self.color_mult_below = Color((1, 1, 1, 0.65))
->>>>>>> 97683848
 
             @RFW_BrushStroke.FSM_State('main', 'enter')
             def modal_main_enter(self):
