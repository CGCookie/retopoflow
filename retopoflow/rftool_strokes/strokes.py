--- conflicted
+++ resolved
@@ -167,17 +167,12 @@
 
     def draw_settings(context, layout, tool):
         props = tool.operator_properties(RFOperator_Strokes.bl_idname)
-<<<<<<< HEAD
-        layout.prop(props, 'span_insert_mode', text='')
-        if props.span_insert_mode == 'FIXED':
-            layout.prop(props, 'initial_cut_count', text="Count")
-        layout.prop(props, 'extrapolate_mode', text='')
-=======
         if context.region.type == 'TOOL_HEADER':
             layout.label(text="Spans:")
             layout.prop(props, 'span_insert_mode', text='')
             if props.span_insert_mode == 'FIXED':
                 layout.prop(props, 'initial_cut_count', text="Count")
+            layout.prop(props, 'extrapolate_mode', text='')
         else:
             header, panel = layout.panel(idname='strokes_spans_panel', default_closed=False)
             header.label(text="Spans")
@@ -185,7 +180,7 @@
                 panel.prop(props, 'span_insert_mode', text='Method')
                 if props.span_insert_mode == 'FIXED':
                     panel.prop(props, 'initial_cut_count', text="Count")
->>>>>>> 69d87b24
+                panel.prop(props, 'extrapolate_mode', text='Extrapolate')
 
     @classmethod
     def activate(cls, context):
