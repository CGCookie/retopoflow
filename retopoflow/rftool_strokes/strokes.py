'''
Copyright (C) 2024 CG Cookie
http://cgcookie.com
hello@cgcookie.com

Created by Jonathan Denning, Jonathan Lampel

    This program is free software: you can redistribute it and/or modify
    it under the terms of the GNU General Public License as published by
    the Free Software Foundation, either version 3 of the License, or
    (at your option) any later version.

    This program is distributed in the hope that it will be useful,
    but WITHOUT ANY WARRANTY; without even the implied warranty of
    MERCHANTABILITY or FITNESS FOR A PARTICULAR PURPOSE.  See the
    GNU General Public License for more details.

    You should have received a copy of the GNU General Public License
    along with this program.  If not, see <http://www.gnu.org/licenses/>.
'''

import bpy
from mathutils import Vector
from bpy_extras.view3d_utils import location_3d_to_region_2d

from ..rfbrushes.stroke_brush import create_stroke_brush
from ..rfoverlays.loopstrip_selection_overlay import create_loopstrip_selection_overlay

from ..rftool_base import RFTool_Base
from ..common.bmesh import get_bmesh_emesh, bme_midpoint, get_boundary_strips_cycles
from ..common.drawing import Drawing
from ..common.icons import get_path_to_blender_icon
from ..common.raycast import raycast_point_valid_sources
from ..common.operator import (
    execute_operator,
    RFOperator, RFOperator_Execute,
    chain_rf_keymaps,
    wrap_property, poll_retopoflow,
)
from ...addon_common.common import bmesh_ops as bmops
from ...addon_common.common.blender import event_modifier_check
from ...addon_common.common.blender_cursors import Cursors
from ...addon_common.common.debug import debugger
from ...addon_common.common.maths import clamp
from ...addon_common.common.resetter import Resetter
from ...addon_common.common.utils import iter_pairs

from .strokes_logic import Strokes_Logic

from ..rfoperators.transform import RFOperator_Translate
from ..rfoperators.launch_browser import create_launch_browser_operator, RFOperator_Launch_NewIssue

from ..rfpanels.mesh_cleanup_panel import draw_cleanup_panel
from ..rfpanels.tweaking_panel import draw_tweaking_panel
from ..rfpanels.mirror_panel import draw_mirror_panel, draw_mirror_popover
from ..rfpanels.general_panel import draw_general_panel
from ..rfpanels.help_panel import draw_help_panel
from ..common.interface import draw_line_separator

from ..preferences import RF_Prefs

from functools import wraps


RFBrush_Strokes, RFOperator_StrokesBrush_Adjust = create_stroke_brush(
    'strokes_brush',
    'Strokes Brush',
    radius=50,
    smoothing=0.5,
)


class RFOperator_Stroke_Insert_Keymaps:
    # used to collect redo shortcuts, which is filled in by redo_ fns below...
    # note: cannot use RFOperator_Stroke_Insert.rf_keymaps, because RFOperator_Stroke_Insert
    #       is not yet created!
    rf_keymaps = []

class RFOperator_Stroke_Insert_Properties:
    '''
    bpy properties that are shared between insert operator and the modal operator
    used to prevent duplicate code across both operators
    '''

    extrapolate_mode: bpy.props.EnumProperty(
        name='T-Strip Extrapolation',
        description='Controls how the new perpendicular edges are extrapolated from the selected edges when inserting T Strips',
        items=[
            ('FLAT',   'Flat',   'Extrudes in a straight line', 0),
            ('FAN',    'Fan',    'Fans the extrusion to match the curve of selected geometry', 1),
            ('FOLLOW', 'Follow', 'Rotates the inserted spans to follow the curve of the stroke', 2),
        ],
        default='FLAT',
    )

    span_insert_mode: bpy.props.EnumProperty(
        name='Span Count Method',
        description='Controls the number of spans when inserting',
        items=[
            ('BRUSH',   'Brush Radius', 'Inserts spans the size of the brush', 0),
            ('FIXED',   'Fixed',        'Inserts a fixed number of spans',     1),
            ('AVERAGE', 'Average',      'Inserts spans based on average length of selected edges. If there are no selected edges it uses the brush radius', 2),
        ],
        default='AVERAGE',
    )

    cut_count: bpy.props.IntProperty(
        name='Cut Count',
        description='Number of vertices or loops to create in a new stroke',
        default=8,
        min=1,
        soft_max=32,
        max=256,
    )

    smooth_angle: bpy.props.FloatProperty(
        name='Smooth Blending',
        description='Factor for how much smoothing is applied to the interpolated loops when creating Equals Strips and I Strips. Zero is linear.',
        default=1.0,
        min=-0.5,
        soft_min=0.0,
        soft_max=1.0,
        max=1.5,
    )

    smooth_density0: bpy.props.FloatProperty(
        name='Start Spacing',
        description='Spacing of the interpolated loops near the start of the stroke',
        default=0.5,
        min=0.0,
        max=1.0,
    )

    smooth_density1: bpy.props.FloatProperty(
        name='End Spacing',
        description='Spacing of the interpolated loops near the end of the stroke',
        default=0.5,
        min=0.0,
        max=1.0,
    )

    mirror_mode: bpy.props.EnumProperty(
        name='Mirror Method',
        description='Controls what should happen to stroke that crosses a mirror',
        items=[
            ('CLAMP', 'Clamp', 'Clamp stroke to mirror', 0),
            ('TRIM',  'Trim',  'Trim stroke to mirror',  1),
        ],
<<<<<<< HEAD
        default='CLAMP',
=======
        default='CLIP',
>>>>>>> c920a2a3
    )

class RFOperator_Stroke_Insert(
        RFOperator_Stroke_Insert_Keymaps,
        RFOperator_Stroke_Insert_Properties,
        RFOperator_Execute,
    ):
    bl_idname = 'retopoflow.strokes_insert'
    bl_label = 'Insert Stroke'
    bl_description = 'Insert edge strips and extrude edges into a patch'
    bl_options = { 'REGISTER', 'UNDO', 'INTERNAL' }

    bridging_offset: bpy.props.IntProperty(
        name='Bridging Offset',
        description='Shift which edges the bridge is connected to',
        default=0,
    )

    force_nonstripL: bpy.props.BoolProperty(
        name='Force non-L-Strip',
        description='Force T-Strip or Equals-Strip to be inserted rather than L-Strip',
        default=False,
    )

    untwist_bridge: bpy.props.BoolProperty(
        name='Untwist Bridge',
        description='Swap which ends are bridged to untwist a bridge',
        default=False,
    )

    is_cycle: bpy.props.BoolProperty(
        name='Cyclic',
        description='Force stroke to be cyclic or strip',
        default=False,
    )

    logic = None

    @staticmethod
    def strokes_insert(context, radius, snap_distance, stroke3D, is_cycle, snapped_geo, snapped_mirror, span_insert_mode, cut_count, extrapolate_mode, smooth_angle, smooth_density0, smooth_density1, mirror_mode):
        stroke3D = [pt for pt in stroke3D if pt]
        length3D = sum((p1-p0).length for (p0,p1) in iter_pairs(stroke3D, is_cycle))
        if length3D == 0: return

        RFOperator_Stroke_Insert.logic = Strokes_Logic(
            context,
            radius,
            snap_distance,
            stroke3D,
            is_cycle,
            snapped_geo,
            snapped_mirror,
            span_insert_mode,
            cut_count,
            extrapolate_mode,
            smooth_angle,
            smooth_density0,
            smooth_density1,
            mirror_mode,
        )
        RFOperator_Stroke_Insert.strokes_reinsert(context)

    @staticmethod
    def strokes_reinsert(context):
        logic = RFOperator_Stroke_Insert.logic

        bpy.ops.retopoflow.strokes_insert(
            'INVOKE_DEFAULT', True,
            extrapolate_mode=logic.extrapolate_mode,
            cut_count=logic.fixed_span_count or 0,
            bridging_offset=logic.bridging_offset,
            smooth_angle=logic.smooth_angle,
            smooth_density0=logic.smooth_density0,
            smooth_density1=logic.smooth_density1,
            force_nonstripL=logic.force_nonstripL,
            untwist_bridge=logic.untwist_bridge,
            is_cycle=logic.is_cycle,
            mirror_mode=logic.mirror_mode,
        )

    def draw(self, context):
        layout = self.layout
        layout.use_property_split = True
        layout.use_property_decorate = False
        logic = RFOperator_Stroke_Insert.logic

        if logic.show_action:
            split = layout.split(factor=0.4)
            col = split.column()
            col.alignment='RIGHT'
            col.label(text='Inserted')
            split.label(text=logic.show_action)

        if logic.failure_message:
            layout.label(text=logic.failure_message, icon='WARNING_LARGE')

        if logic.show_count:
            layout.prop(self, 'cut_count', text='Count')

        if logic.show_extrapolate_mode:
            layout.prop(self, 'extrapolate_mode')

        if logic.show_bridging_offset:
            layout.prop(self, 'bridging_offset', text='Shift')

        if logic.show_smoothness:
            layout.prop(self, 'smooth_angle', text='Smooth Blending')
            col=layout.column(align=True)
            col.prop(self, 'smooth_density0', text='Spacing Start')
            col.prop(self, 'smooth_density1', text='End')

        if logic.show_is_cycle:
            layout.row(heading='Cyclic').prop(self, 'is_cycle', text='')

        if logic.show_force_nonstripL:
            layout.row(heading='Force').prop(self, 'force_nonstripL', text='Non-L-Strip')

        if logic.show_untwist_bridge:
            layout.row(heading='Untwist').prop(self, 'untwist_bridge', text='Bridge')

        if logic.show_mirror_mode:
            layout.prop(self, 'mirror_mode', text='Mirror Mode')

    def execute(self, context):
        """
        NOTE: execute should not be called directly!
              call via strokes_insert or strokes_reinsert
        """

        logic = RFOperator_Stroke_Insert.logic

        logic.extrapolate_mode = self.extrapolate_mode
        logic.fixed_span_count = self.cut_count
        logic.bridging_offset  = self.bridging_offset
        logic.smooth_angle     = self.smooth_angle
        logic.smooth_density0  = self.smooth_density0
        logic.smooth_density1  = self.smooth_density1
        logic.force_nonstripL  = self.force_nonstripL
        logic.untwist_bridge   = self.untwist_bridge
        logic.is_cycle         = self.is_cycle
        logic.mirror_mode      = self.mirror_mode

        try:
            logic.update(context)
        except Exception as e:
            # TODO: revisit how this issue (#1376) is handled.
            #       right now, the operator is simply cancelled, which could leave mesh in a weird state or remove
            #       recently added stroke!
            print(f'{type(self).__name__}.execute: Caught Exception {e}')
            debugger.print_exception()
            return {'CANCELLED'}

        self.extrapolate_mode = logic.extrapolate_mode
        self.bridging_offset  = logic.bridging_offset
        self.smooth_angle     = logic.smooth_angle
        self.smooth_density0  = logic.smooth_density0
        self.smooth_density1  = logic.smooth_density1
        self.force_nonstripL  = logic.force_nonstripL
        self.untwist_bridge   = logic.untwist_bridge
        self.is_cycle         = logic.is_cycle
        self.mirror_mode      = logic.mirror_mode
        if logic.show_count: self.cut_count = logic.fixed_span_count

        return {'FINISHED'}

    @staticmethod
    def create_redo_operator(idname, description, keymap):
        # add keymap to RFOperator_Stroke_Insert.rf_keymaps
        # note: still creating RFOperator_Stroke_Insert, so using RFOperator_Stroke_Insert_Keymaps.rf_keymaps
        RFOperator_Stroke_Insert_Keymaps.rf_keymaps.append( (f'retopoflow.{idname}', keymap, None) )
        def wrapper(fn_action):
            @execute_operator(idname, description, options={'INTERNAL'})
            @wraps(fn_action)
            def wrapped(context):
                last_op = context.window_manager.operators[-1].name if context.window_manager.operators else None
                if last_op != RFOperator_Stroke_Insert.bl_label: return
                fn_action(context, RFOperator_Stroke_Insert.logic)
                bpy.ops.ed.undo()
                RFOperator_Stroke_Insert.strokes_reinsert(context)
            return wrapped
        return wrapper

    @create_redo_operator('strokes_insert_spans_decreased', 'Reinsert stroke with decreased spans', {'type': 'WHEELDOWNMOUSE', 'value': 'PRESS', 'ctrl': 1})
    def decrease_spans(context, logic):
        if logic.cut_count is None: return
        logic.fixed_span_count -= 1

    @create_redo_operator('strokes_insert_spans_increased', 'Reinsert stroke with increased spans', {'type': 'WHEELUPMOUSE',   'value': 'PRESS', 'ctrl': 1})
    def increase_spans(context, logic):
        if logic.cut_count is None: return
        logic.fixed_span_count += 1

    @create_redo_operator('strokes_insert_shift_decreased', 'Reinsert stroke with shifted spans', {'type': 'WHEELDOWNMOUSE', 'value': 'PRESS', 'alt': 1})
    def decrease_shift(context, logic):
        logic.bridging_offset -= 1

    @create_redo_operator('strokes_insert_shift_increased', 'Reinsert stroke with shifted spans', {'type': 'WHEELUPMOUSE',   'value': 'PRESS', 'alt': 1})
    def increase_shift(context, logic):
        logic.bridging_offset += 1

    @create_redo_operator('strokes_insert_smooth_angle_decreased', 'Reinsert stroke with less smoothed angles', {'type': 'WHEELDOWNMOUSE', 'value': 'PRESS', 'shift': 1})
    def decrease_smooth_angle(context, logic):
        logic.smooth_angle -= 0.25

    @create_redo_operator('strokes_insert_smooth_angle_increased', 'Reinsert stroke with more smoothed angles', {'type': 'WHEELUPMOUSE',   'value': 'PRESS', 'shift': 1})
    def increase_smooth_angle(context, logic):
        logic.smooth_angle += 0.25


class RFOperator_Strokes(RFOperator_Stroke_Insert_Properties, RFOperator):
    bl_idname = 'retopoflow.strokes'
    bl_label = 'Strokes'
    bl_description = 'Insert edge strips and extrude edges into a patch'
    # bl_space_type = 'VIEW_3D'
    # bl_region_type = 'TOOLS'
    bl_options = set()

    rf_keymaps = [
        (bl_idname, {'type': 'LEFT_CTRL',  'value': 'PRESS'}, None),
        (bl_idname, {'type': 'RIGHT_CTRL', 'value': 'PRESS'}, None),

        (bl_idname, {'type': 'LEFTMOUSE', 'value': 'CLICK',        'ctrl': True}, None),  # prevents object selection with Ctrl+LMB Click
        (bl_idname, {'type': 'LEFTMOUSE', 'value': 'DOUBLE_CLICK', 'ctrl': True}, None),

        # below is needed to handle case when CTRL is pressed when mouse is initially outside area
        (bl_idname, {'type': 'MOUSEMOVE', 'value': 'ANY', 'ctrl': True}, None),

        ('mesh.loop_multi_select', {'type': 'LEFTMOUSE', 'value': 'DOUBLE_CLICK'}, None),
    ]

    rf_status = ['LMB: Insert']

    brush_radius: wrap_property(
        RFBrush_Strokes, 'stroke_radius', 'int',
        name='Radius',
        description='Radius of the brush in Blender UI units before it gets projected onto the mesh',
        min=1,
        max=1000,
        subtype='PIXEL',
        default=50,
    )
    snap_radius: wrap_property(
        RFBrush_Strokes, 'snap_distance', 'int',
        name='Snap',
        description='Distance for brush to snap to existing geometry',
        min=5,
        max=100,
        subtype='PIXEL',
        default=10,
    )

    stroke_smoothing: bpy.props.FloatProperty(
        name='Stroke Smoothing',
        description='Stroke smoothing factor.  Zero means no smoothing, and higher means more smoothing.',
        get=lambda _: RFBrush_Strokes.get_stroke_smooth(),
        set=lambda _,v: RFBrush_Strokes.set_stroke_smooth(v),
        min=0.00,
        max=1.0,
        default=0.5,
    )

    def init(self, context, event):
        RFTool_Strokes.rf_brush.set_operator(self)
        RFTool_Strokes.rf_brush.reset_nearest(context)
        self.tickle(context)

    def finish(self, context):
        RFTool_Strokes.rf_brush.set_operator(None)
        RFTool_Strokes.rf_brush.reset_nearest(context)

    def reset(self):
        RFTool_Strokes.rf_brush.reset()

    def process_stroke(self, context, radius, snap_distance, stroke2D, stroke3D, is_cycle, snapped_geo, snapped_mirror):
        RFOperator_Stroke_Insert.strokes_insert(
            context,
            radius,
            snap_distance,
            stroke3D,
            is_cycle,
            snapped_geo,
            snapped_mirror,
            self.span_insert_mode,
            self.cut_count,
            self.extrapolate_mode,
            self.smooth_angle,
            self.smooth_density0,
            self.smooth_density1,
            self.mirror_mode,
        )

    def update(self, context, event):
        if event.value in {'CLICK', 'DOUBLE_CLICK'} and event_modifier_check(event, ctrl=True, shift=False, alt=False, oskey=False):
            # prevents object selection with Ctrl+LMB Click
            return {'RUNNING_MODAL'}

        if RFTool_Strokes.rf_brush.is_stroking():
            if event.type in {'MOUSEMOVE', 'INBETWEEN_MOUSEMOVE', 'LEFTMOUSE'}:
                self.RFCore.handle_update(context, event)
                return {'RUNNING_MODAL'}
        else:
            if not event.ctrl:
                Cursors.restore()
                self.tickle(context)
                return {'FINISHED'}

        Cursors.set('CROSSHAIR')
        return {'PASS_THROUGH'}  # TODO: see below
        # TODO: allow only some operators to work but not all
        #       however, need a way to not hardcode LEFTMOUSE!
        return {'PASS_THROUGH'} if event.type in {'MOUSEMOVE', 'LEFTMOUSE'} else {'RUNNING_MODAL'}


RFOperator_Strokes_Overlay = create_loopstrip_selection_overlay(
    'RFOperator_Strokes_Selection_Overlay',
    'retopoflow.strokes',  # must match RFTool_base.bl_idname
    'strokes_overlay',
    'Strokes Selected Overlay',
    True,
)

RFOperator_Strokes_Launch_Help = create_launch_browser_operator(
    'RFOperator_Strokes_Launch_Help',
    'retopoflow.strokes_launch_help',
    'Strokes: Launch Help Docs',
    'https://docs.retopoflow.com/v4/strokes.html',
    rf_keymap_press='F1',
)

@execute_operator('switch_to_strokes', 'RetopoFlow: Switch to Strokes', fn_poll=poll_retopoflow)
def switch_rftool(context):
    import bl_ui
    bl_ui.space_toolsystem_common.activate_by_id(context, 'VIEW_3D', 'retopoflow.strokes')  # matches bl_idname of RFTool_Base below



class RFTool_Strokes(RFTool_Base):
    bl_idname = "retopoflow.strokes"
    bl_label = "Strokes"
    bl_description = "Insert edge strips and extrude edges into a patch"
    bl_icon = get_path_to_blender_icon('strokes')
    bl_widget = None
    bl_operator = 'retopoflow.strokes'

    rf_brush = RFBrush_Strokes()
    rf_overlay = RFOperator_Strokes_Overlay

    bl_keymap = chain_rf_keymaps(
        RFOperator_Strokes,
        RFOperator_Stroke_Insert,
        RFOperator_StrokesBrush_Adjust,
        RFOperator_Translate,
        RFOperator_Strokes_Launch_Help,
        RFOperator_Launch_NewIssue,
    )

    def draw_settings(context, layout, tool):
        props_strokes = tool.operator_properties(RFOperator_Strokes.bl_idname)
        props_translate = tool.operator_properties(RFOperator_Translate.bl_idname)

        if context.region.type == 'TOOL_HEADER':
            layout.label(text="Insert:")
            row = layout.row(align=True)
            row.prop(props_strokes, 'span_insert_mode', text='')
            if props_strokes.span_insert_mode == 'FIXED':
                row.prop(props_strokes, 'cut_count', text="")
            else:
                row.prop(props_strokes, 'brush_radius', text="")
            # layout.label(text="Smooth Blending:")
            layout.prop(props_strokes, 'stroke_smoothing', text='Stabilize', slider=True)
            layout.prop(props_strokes, 'smooth_angle', text='Blending', slider=True)
            # layout.label(text="Spacing:")
            # row = layout.row(align=True)
            # row.prop(props_strokes, 'smooth_density0', text='', slider=True)
            # row.prop(props_strokes, 'smooth_density1', text='', slider=True)
            row = layout.row(heading='T-Strips:', align=False)
            row.prop(props_strokes, 'extrapolate_mode', expand=True)

            draw_line_separator(layout)
            layout.popover('RF_PT_TweakCommon')
            row = layout.row(align=True)
            row.popover('RF_PT_MeshCleanup', text='Clean Up')
            row.operator("retopoflow.meshcleanup", text='', icon='PLAY').affect_all=False
            draw_mirror_popover(context, layout)
            layout.popover('RF_PT_General', text='', icon='OPTIONS')
            layout.popover('RF_PT_Help', text='', icon='INFO_LARGE')

        else:
            header, panel = layout.panel(idname='strokes_spans_panel', default_closed=False)
            header.label(text="Insert")
            if panel:
                panel.prop(props_strokes, 'span_insert_mode', text='Method')
                if props_strokes.span_insert_mode == 'FIXED':
                    panel.prop(props_strokes, 'cut_count', text="Count")
                else:
                    panel.prop(props_strokes, 'brush_radius', text="Radius")
                panel.prop(props_strokes, 'snap_radius', text="Snap")
                panel.prop(props_strokes, 'stroke_smoothing', text='Stabilize', slider=True)
                panel.prop(props_strokes, 'smooth_angle', text='Blending', slider=True)
                col = panel.column(align=True)
                col.prop(props_strokes, 'smooth_density0', text='Spacing Start', slider=True)
                col.prop(props_strokes, 'smooth_density1', text='End', slider=True)
                panel.prop(props_strokes, 'mirror_mode', text='Mirror Mode')
                panel.label(text='T-Strips')
                panel.prop(props_strokes, 'extrapolate_mode', text='Extrapolation')
            draw_tweaking_panel(context, layout)
            draw_mirror_panel(context, layout)
            draw_cleanup_panel(context, layout)
            draw_general_panel(context, layout)
            draw_help_panel(context, layout)

    @classmethod
    def activate(cls, context):
        prefs = RF_Prefs.get_prefs(context)
        cls.resetter = Resetter('Strokes')
        if prefs.setup_automerge:
            cls.resetter['context.tool_settings.use_mesh_automerge'] = True
        if prefs.setup_snapping:
            cls.resetter.store('context.tool_settings.snap_elements_base')
            cls.resetter['context.tool_settings.snap_elements_individual'] = {'FACE_NEAREST'}
        if prefs.setup_selection_mode:
            cls.resetter['context.tool_settings.mesh_select_mode'] = [True, True, False]

    @classmethod
    def deactivate(cls, context):
        cls.resetter.reset()<|MERGE_RESOLUTION|>--- conflicted
+++ resolved
@@ -146,11 +146,7 @@
             ('CLAMP', 'Clamp', 'Clamp stroke to mirror', 0),
             ('TRIM',  'Trim',  'Trim stroke to mirror',  1),
         ],
-<<<<<<< HEAD
         default='CLAMP',
-=======
-        default='CLIP',
->>>>>>> c920a2a3
     )
 
 class RFOperator_Stroke_Insert(
