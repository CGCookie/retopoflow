'''
Patrick Moore
Modify this file to change you default keymap for contours

Events reported at 'CTRL+SHIFT+ALT+TYPE'
eg.   'CTRL+SHIFT+A' is a valid event but 'SHIFT+CTRL+A' is not

For a list of available key types, see
http://www.blender.org/documentation/blender_python_api_2_70a_release/bpy.types.Event.html?highlight=event.type#bpy.types.Event.type

DO NOT REMOVE ANY ITEMS from the default key_maps
If you want an item unmapped, do it as follows
def_cs_map['example_op'] = {}

Decent Resrouces:
#http://www.blender.org/documentation/blender_python_api_2_70a_release/bpy.types.KeyMapItem.html
#http://www.blender.org/documentation/blender_python_api_2_70a_release/bpy.types.KeyMap.html
#http://www.blender.org/documentation/blender_python_api_2_70a_release/bpy.types.KeyConfig.html
http://blender.stackexchange.com/questions/4832/how-to-find-the-right-keymap-to-change-on-addon-registration
'''

import bpy
<<<<<<< HEAD
import inspect
=======
>>>>>>> e185a4ed

def_rf_key_map = {}
#SHARED KEYS
def_rf_key_map['action'] = {'LEFTMOUSE'}
def_rf_key_map['select'] = {'LEFTMOUSE'}  #this is only used if there is conflict with user preferences
def_rf_key_map['select all'] = {'A'}
def_rf_key_map['cancel'] = {'ESC', 'CTRL+ALT+DEL'}
def_rf_key_map['confirm'] = {'RET', 'NUMPAD_ENTER'}
def_rf_key_map['modal confirm'] = {'SPACE', 'RET', 'NUMPAD_ENTER'}
def_rf_key_map['modal cancel'] = {'RIGHTMOUSE','ESC'}
def_rf_key_map['modal precise'] = 'SHIFT'
def_rf_key_map['modal constrain'] = 'ALT'
def_rf_key_map['scale'] = {'S'}
def_rf_key_map['translate'] = {'G'}
def_rf_key_map['rotate'] = {'R'}
def_rf_key_map['delete'] = {'X', 'DEL'}
def_rf_key_map['view cursor'] = {'C'}
def_rf_key_map['undo'] = {'CTRL+Z'}
def_rf_key_map['help'] = {'SHIFT+SLASH'}
def_rf_key_map['snap cursor'] = {'SHIFT+S'}
def_rf_key_map['navigate'] = set() #To be filled in last
def_rf_key_map['up count'] = {'SHIFT+NUMPAD_PLUS','SHIFT+WHEELUPMOUSE'}     
def_rf_key_map['dn count'] = {'SHIFT+NUMPAD_MINUS','SHIFT+WHEELDOWNMOUSE'}

#CONTOURS UNIQUE KEYS
def_rf_key_map['smooth'] = {'CTRL+S'}
def_rf_key_map['bridge'] = {'B'}
def_rf_key_map['new'] = {'N'}
def_rf_key_map['align'] = {'SHIFT+A', 'CRTL+A', 'ALT+A'}
def_rf_key_map['up shift'] = {'LEFT_ARROW'}
def_rf_key_map['dn shift'] = {'RIGHT_ARROW'}
def_rf_key_map['mode'] = {'TAB'}

#POLYSTRIPS UNIQUE KEYS
def_rf_key_map['brush size'] = {'F'}
def_rf_key_map['change junction'] = {'CTRL+C'}
def_rf_key_map['dissolve'] = {'CTRL+D'}
def_rf_key_map['fill'] = {'SHIFT+F'}
def_rf_key_map['knife'] = {'K'}
def_rf_key_map['merge'] = {'M'}
def_rf_key_map['rip'] = {'CTRL+R'}
def_rf_key_map['rotate pole'] = {'R', 'SHIFT+R'}
def_rf_key_map['scale handles'] = {'CTRL+S'}
def_rf_key_map['smooth'] = {'C'}
def_rf_key_map['tweak move'] = {'T'}
def_rf_key_map['tweak relax'] = {'SHIFT+T'}
def_rf_key_map['update'] = {'CTRL+U'}
def_rf_key_map['zip'] = {'Z'}
def_rf_key_map['zip down'] = {'CTRL+NUMPAD_PLUS'}
def_rf_key_map['zip up'] = {'CTRL+NUMPAD_MINUS'}


navigation_events = {'Rotate View', 'Move View', 'Zoom View', 
                     'View Pan', 'View Orbit', 'Rotate View', 
                     'View Persp/Ortho', 'View Numpad', 'NDOF Orbit View', 
                     'NDOF Pan View', 'View Selected', 'Center View to Cursor'}


def kmi_details(kmi):
        kmi_ctrl    = 'CTRL+'  if kmi.ctrl  else ''
        kmi_shift   = 'SHIFT+' if kmi.shift else ''
        kmi_alt     = 'ALT+'   if kmi.alt   else ''
        kmi_ftype   = kmi_ctrl + kmi_shift + kmi_alt + kmi.type
        
        return kmi_ftype


def add_to_dict(km_dict, key,value, safety = True):   
    if safety:
        for k in km_dict.keys():
            if value in km_dict[k]:
                #print('%s is already part of keymap "%s"' % (value, key))
                #stack = inspect.stack()
                #for entry in stack:
                #    print(entry)

                if key not in km_dict:
                    km_dict[key] = {}
                return False
            
    if key in km_dict:
        val = km_dict[key]
        
        if value not in val:
            val.add(value)
            return True
        else:
            return False
    else:
        km_dict[key] = set([value])
        return True

<<<<<<< HEAD

=======
>>>>>>> e185a4ed
def rtflow_default_keymap_generate():
    km_dict = def_rf_key_map.copy()
    
    #bug, WHEELOUTMOUSE and WHEELINMOUSE used in 3dview keymap
    add_to_dict(km_dict,'navigate', 'WHEELUPMOUSE')
    add_to_dict(km_dict,'navigate', 'WHEELDOWNMOUSE')
    
    for kmi in bpy.context.window_manager.keyconfigs['Blender'].keymaps['3D View'].keymap_items:
        if kmi.name in navigation_events:     
            add_to_dict(km_dict,'navigate',kmi_details(kmi))
    return km_dict<|MERGE_RESOLUTION|>--- conflicted
+++ resolved
@@ -20,10 +20,7 @@
 '''
 
 import bpy
-<<<<<<< HEAD
 import inspect
-=======
->>>>>>> e185a4ed
 
 def_rf_key_map = {}
 #SHARED KEYS
@@ -116,10 +113,6 @@
         km_dict[key] = set([value])
         return True
 
-<<<<<<< HEAD
-
-=======
->>>>>>> e185a4ed
 def rtflow_default_keymap_generate():
     km_dict = def_rf_key_map.copy()
     
