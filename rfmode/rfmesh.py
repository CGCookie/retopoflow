import sys
import math
import copy

import bpy
import bgl
import bmesh
from bmesh.types import BMesh, BMVert, BMEdge, BMFace
from mathutils.bvhtree import BVHTree
from mathutils.kdtree import KDTree

from mathutils import Matrix, Vector
from mathutils.geometry import normal as compute_normal, intersect_point_tri
from ..common.maths import Point, Direction, Normal
from ..common.maths import Point2D, Vec2D
from ..common.maths import Ray, XForm, BBox, Plane
from ..lib import common_drawing_bmesh as bmegl
from ..lib.common_utilities import print_exception, print_exception2, showErrorMessage
from ..lib.classes.profiler.profiler import profiler

from .rfmesh_wrapper import BMElemWrapper, RFVert, RFEdge, RFFace


class RFMesh():
    '''
    RFMesh wraps a mesh object, providing extra machinery such as
    - computing hashes on the object (know when object has been modified)
    - maintaining a corresponding bmesh and bvhtree of the object
    - handling snapping and raycasting
    - translates to/from local space (transformations)
    '''

    __version = 0
    @staticmethod
    def generate_version_number():
        RFMesh.__version += 1
        return RFMesh.__version

    @staticmethod
    def hash_object(obj:bpy.types.Object):
        if obj is None: return None
        pr = profiler.start()
        assert type(obj) is bpy.types.Object, "Only call RFMesh.hash_object on mesh objects!"
        assert type(obj.data) is bpy.types.Mesh, "Only call RFMesh.hash_object on mesh objects!"
        # get object data to act as a hash
        me = obj.data
        counts = (len(me.vertices), len(me.edges), len(me.polygons), len(obj.modifiers))
        if me.vertices:
            bbox   = (tuple(min(v.co for v in me.vertices)), tuple(max(v.co for v in me.vertices)))
        else:
            bbox = (None, None)
        vsum   = tuple(sum((v.co for v in me.vertices), Vector((0,0,0))))
        xform  = tuple(e for l in obj.matrix_world for e in l)
        hashed = (counts, bbox, vsum, xform, hash(obj))      # ob.name???
        pr.done()
        return hashed

    @staticmethod
    def hash_bmesh(bme:BMesh):
        if bme is None: return None
        pr = profiler.start()
        assert type(bme) is BMesh, 'Only call RFMesh.hash_bmesh on BMesh objects!'
        counts = (len(bme.verts), len(bme.edges), len(bme.faces))
        bbox   = BBox(from_bmverts=self.bme.verts)
        vsum   = tuple(sum((v.co for v in bme.verts), Vector((0,0,0))))
        hashed = (counts, tuple(bbox.min), tuple(bbox.max), vsum)
        pr.done()
        return hashed


    def __init__(self):
        assert False, 'Do not create new RFMesh directly!  Use RFSource.new() or RFTarget.new()'

    def __deepcopy__(self, memo):
        assert False, 'Do not copy me'

    @profiler.profile
    def __setup__(self, obj, deform=False, bme=None, triangulate=False):
        self.obj = obj
        self.xform = XForm(self.obj.matrix_world)
        self.hash = RFMesh.hash_object(self.obj)
        if bme != None:
            self.bme = bme
        else:
            pr = profiler.start('edit mesh > bmesh')
            eme = self.obj.to_mesh(scene=bpy.context.scene, apply_modifiers=deform, settings='PREVIEW')
            eme.update()
            self.bme = bmesh.new()
            self.bme.from_mesh(eme)
            pr.done()

            pr = profiler.start('selection')
            self.bme.select_mode = {'FACE', 'EDGE', 'VERT'}
            # copy selection from editmesh
            for bmf,emf in zip(self.bme.faces, self.obj.data.polygons):
                bmf.select = emf.select
            for bme,eme in zip(self.bme.edges, self.obj.data.edges):
                bme.select = eme.select
            for bmv,emv in zip(self.bme.verts, self.obj.data.vertices):
                bmv.select = emv.select
            pr.done()
        if triangulate:
            bmesh.ops.triangulate(self.bme, faces=self.bme.faces)
        self.selection_center = Point((0,0,0))
        self.store_state()
        self.dirty()


    ##########################################################

    def dirty(self):
        # TODO: add option for dirtying only selection or geo+topo
        if hasattr(self, 'bvh'): del self.bvh
        self.version = RFMesh.generate_version_number()

    def clean(self):
        pass

    def get_bvh(self):
        if not hasattr(self, 'bvh') or self.bvh_version != self.version:
            self.bvh = BVHTree.FromBMesh(self.bme)
            self.bvh_version = self.version
        return self.bvh

    def get_bbox(self):
        if not hasattr(self, 'bbox') or self.bbox_version != self.version:
            self.bbox = BBox(from_bmverts=self.bme.verts)
            self.bbox_version = self.version
        return self.bbox

    def get_kdtree(self):
        if not hasattr(self, 'kdt') or self.kdt_version != self.version:
            self.kdt = KDTree(len(self.bme.verts))
            for i,bmv in enumerate(self.bme.verts):
                self.kdt.insert(bmv.co, i)
            self.kdt.balance()
            self.kdt_version = self.version
        return self.kdt

    ##########################################################

    def store_state(self):
        attributes = ['hide']       # list of attributes to remember
        self.prev_state = { attr: self.obj.__getattribute__(attr) for attr in attributes }
    def restore_state(self):
        for attr,val in self.prev_state.items(): self.obj.__setattr__(attr, val)

    def obj_hide(self):   self.obj.hide = True
    def obj_unhide(self): self.obj.hide = False

    def ensure_lookup_tables(self):
        self.bme.verts.ensure_lookup_table()
        self.bme.edges.ensure_lookup_table()
        self.bme.faces.ensure_lookup_table()


    ##########################################################

    @profiler.profile
    def plane_intersection(self, plane:Plane):
        # TODO: do not duplicate vertices!
        plane_local = self.xform.w2l_plane(plane)
        triangle_intersection = plane_local.triangle_intersection
        l2w_point = self.xform.l2w_point
        intersection = [
            (l2w_point(p0),l2w_point(p1))
            for bmf in self.bme.faces
            for p0,p1 in triangle_intersection([bmv.co for bmv in bmf.verts])
            ]
        return intersection

    def get_yz_plane(self):
        o = self.xform.l2w_point(Point((0,0,0)))
        n = self.xform.l2w_normal(Normal((1,0,0)))
        return Plane(o, n)

    @profiler.profile
    def plane_intersection_crawl(self, ray:Ray, plane:Plane):
        ray,plane = self.xform.w2l_ray(ray),self.xform.w2l_plane(plane)

        p,n,i,d = self.get_bvh().ray_cast(ray.o, ray.d, ray.max)
        bmf = self.bme.faces[i]
        touched = set()

        def crawl(bmf0):
            assert bmf0 not in touched
            touched.add(bmf0)
            best = []
            for bme in bmf0.edges:
                # find where plane crosses edge
                bmv0,bmv1 = bme.verts
                crosses = plane.edge_intersection((bmv0.co, bmv1.co))
                if not crosses: continue
                cross = crosses[0][0]   # only care about one crossing for now (TODO: coplanar??)

                if len(bme.link_faces) == 1:
                    # non-manifold edge
                    ret = [(bmf0, bme, None, cross)]
                    if len(ret) > len(best): best = ret

                for bmf1 in bme.link_faces:
                    if bmf1 == bmf0: continue
                    if bmf1 == bmf:
                        # wrapped completely around!
                        ret = [(bmf0, bme, bmf1, cross)]
                    elif bmf1 in touched:
                        # we've seen this face before
                        continue
                    else:
                        # recursively crawl on!
                        ret = [(bmf0, bme, bmf1, cross)] + crawl(bmf1)

                    if bmf0 == bmf:
                        # on first face
                        # stop crawling if we wrapped around
                        if ret[-1][2] == bmf: return ret
                        # reverse and add to best
                        if not best:
                            best = [(f1,e,f0,c) for f0,e,f1,c in reversed(ret)]
                        else:
                            best = best + ret
                    elif len(ret) > len(best):
                        best = ret
            touched.remove(bmf0)
            return best
        ret = crawl(bmf)
        w,l2w_point = self._wrap,self.xform.l2w_point
        ret = [(w(f0),w(e),w(f1),l2w_point(c)) for f0,e,f1,c in ret]
        # print('crawl: %d %s' % (len(ret), 'connected' if ret[0]==ret[-1] else 'not connected'))
        # print(ret)
        return ret


    ##########################################################

    def _wrap(self, bmelem):
        if bmelem is None: return None
        t = type(bmelem)
        if t is BMVert: return RFVert(bmelem)
        if t is BMEdge: return RFEdge(bmelem)
        if t is BMFace: return RFFace(bmelem)
        assert False
    def _wrap_bmvert(self, bmv): return RFVert(bmv)
    def _wrap_bmedge(self, bme): return RFEdge(bme)
    def _wrap_bmface(self, bmf): return RFFace(bmf)
    def _unwrap(self, elem):
        return elem if not hasattr(elem, 'bmelem') else elem.bmelem


    ##########################################################

    def raycast(self, ray:Ray):
        ray_local = self.xform.w2l_ray(ray)
        p,n,i,d = self.get_bvh().ray_cast(ray_local.o, ray_local.d, ray_local.max)
        if p is None: return (None,None,None,None)
        if not self.get_bbox().Point_within(p, margin=1):
            return (None,None,None,None)
        p_w,n_w = self.xform.l2w_point(p), self.xform.l2w_normal(n)
        d_w = (ray.o - p_w).length
        return (p_w,n_w,i,d_w)

    def raycast_hit(self, ray:Ray):
        ray_local = self.xform.w2l_ray(ray)
        p,_,_,_ = self.get_bvh().ray_cast(ray_local.o, ray_local.d, ray_local.max)
        return p is not None

    def nearest(self, point:Point, max_dist=float('inf')): #sys.float_info.max):
        point_local = self.xform.w2l_point(point)
        p,n,i,_ = self.get_bvh().find_nearest(point_local, max_dist)
        if p is None: return (None,None,None,None)
        p,n = self.xform.l2w_point(p), self.xform.l2w_normal(n)
        d = (point - p).length
        return (p,n,i,d)

    def nearest_bmvert_Point(self, point:Point):
        point_local = self.xform.w2l_point(point)
        bv,bd = None,None
        for bmv in self.bme.verts:
            d3d = (bmv.co - point_local).length
            if bv is None or d3d < bd: bv,bd = bmv,d3d
        bmv_world = self.xform.l2w_point(bv.co)
        return (self._wrap_bmvert(bv),(point-bmv_world).length)

    def nearest_bmverts_Point(self, point:Point, dist3d:float):
        nearest = []
        for bmv in self.bme.verts:
            bmv_world = self.xform.l2w_point(bmv.co)
            d3d = (bmv_world - point).length
            if d3d > dist3d: continue
            nearest += [(self._wrap_bmvert(bmv), d3d)]
        return nearest

    def nearest_bmedge_Point(self, point:Point, edges=None):
        if edges is None:
            edges = self.bme.edges
        else:
            edges = [self._unwrap(bme) for bme in edges]
        l2w_point = self.xform.l2w_point
        be,bd,bpp = None,None,None
        for bme in self.bme.edges:
            bmv0,bmv1 = l2w_point(bme.verts[0].co), l2w_point(bme.verts[1].co)
            diff = bmv1 - bmv0
            l = diff.length
            d = diff / l
            pp = bmv0 + d * max(0, min(l, (point - bmv0).dot(d)))
            dist = (point - pp).length
            if be is None or dist < bd: be,bd,bpp = bme,dist,pp
        if be is None: return (None,None)
        return (self._wrap_bmedge(be), (point-self.xform.l2w_point(bpp)).length)

    def nearest_bmedges_Point(self, point:Point, dist3d:float):
        l2w_point = self.xform.l2w_point
        nearest = []
        for bme in self.bme.edges:
            bmv0,bmv1 = l2w_point(bme.verts[0].co), l2w_point(bme.verts[1].co)
            diff = bmv1 - bmv0
            l = diff.length
            d = diff / l
            pp = bmv0 + d * max(0, min(l, (point - bmv0).dot(d)))
            dist = (point - pp).length
            if dist > dist3d: continue
            nearest += [(self._wrap_bmedge(bme), dist)]
        return nearest

    def nearest2D_bmverts_Point2D(self, xy:Point2D, dist2D:float, Point_to_Point2D):
        # TODO: compute distance from camera to point
        # TODO: sort points based on 3d distance
        nearest = []
        for bmv in self.bme.verts:
            p2d = Point_to_Point2D(self.xform.l2w_point(bmv.co))
            if p2d is None: continue
            if (p2d - xy).length > dist2D: continue
            d3d = 0
            nearest += [(self._wrap_bmvert(bmv), d3d)]
        return nearest

    def nearest2D_bmvert_Point2D(self, xy:Point2D, Point_to_Point2D):
        # TODO: compute distance from camera to point
        # TODO: sort points based on 3d distance
        l2w_point = self.xform.l2w_point
        bv,bd = None,None
        for bmv in self.bme.verts:
            p2d = Point_to_Point2D(l2w_point(bmv.co))
            d2d = (xy - p2d).length
            if p2d is None: continue
            if bv is None or d2d < bd: bv,bd = bmv,d2d
        if bv is None: return (None,None)
        return (self._wrap_bmvert(bv),bd)
<<<<<<< HEAD

    def nearest2D_bmedge_Point2D(self, xy:Point2D, Point_to_Point2D, edges=None):
=======
    
    def nearest2D_bmedge_Point2D(self, xy:Point2D, Point_to_Point2D, edges=None, max_dist=None):
        if not max_dist or max_dist < 0: max_dist = float('inf')
>>>>>>> 87703c0f
        if edges is None:
            edges = self.bme.edges
        else:
            edges = [self._unwrap(bme) for bme in edges]
        l2w_point = self.xform.l2w_point
        be,bd,bpp = None,None,None
        for bme in edges:
            bmv0 = Point_to_Point2D(l2w_point(bme.verts[0].co))
            bmv1 = Point_to_Point2D(l2w_point(bme.verts[1].co))
            diff = bmv1 - bmv0
            l = diff.length
            d = diff / l
            pp = bmv0 + d * max(0, min(l, (xy - bmv0).dot(d)))
            dist = (xy - pp).length
            if dist > max_dist: continue
            if be is None or dist < bd: be,bd,bpp = bme,dist,pp
        if be is None: return (None,None)
        return (self._wrap_bmedge(be), (xy-bpp).length)

    def nearest2D_bmface_Point2D(self, xy:Point2D, Point_to_Point2D):
        # TODO: compute distance from camera to point
        # TODO: sort points based on 3d distance
        bv,bd = None,None
        for bmf in self.bme.faces:
            pts = [Point_to_Point2D(self.xform.l2w_point(bmv.co)) for bmv in bmf.verts]
            pts = [pt for pt in pts if pt]
            pt0 = pts[0]
            for pt1,pt2 in zip(pts[1:-1],pts[2:]):
                if intersect_point_tri(xy, pt0, pt1, pt2):
                    return self._wrap_bmface(bmf)
            #p2d = Point_to_Point2D(self.xform.l2w_point(bmv.co))
            #d2d = (xy - p2d).length
            #if p2d is None: continue
            #if bv is None or d2d < bd: bv,bd = bmv,d2d
        #if bv is None: return (None,None)
        #return (self._wrap_bmvert(bv),bd)
        return None


    ##########################################################

    def _visible_verts(self, is_visible):
        l2w_point, l2w_normal = self.xform.l2w_point, self.xform.l2w_normal
        is_vis = lambda bmv: is_visible(l2w_point(bmv.co), l2w_normal(bmv.normal))
        return { bmv for bmv in self.bme.verts if is_vis(bmv) }

    def _visible_edges(self, is_visible, bmvs=None):
        if bmvs is None: bmvs = self._visible_verts(is_visible)
        return { bme for bme in self.bme.edges if all(bmv in bmvs for bmv in bme.verts) }

    def _visible_faces(self, is_visible, bmvs=None):
        if bmvs is None: bmvs = self._visible_verts(is_visible)
        return { bmf for bmf in self.bme.faces if all(bmv in bmvs for bmv in bmf.verts) }

    def visible_verts(self, is_visible):
        return { self._wrap_bmvert(bmv) for bmv in self._visible_verts(is_visible) }

    def visible_edges(self, is_visible, verts=None):
        bmvs = None if verts is None else { self._unwrap(bmv) for bmv in verts }
        return { self._wrap_bmedge(bme) for bme in self._visible_edges(is_visible, bmvs=bmvs) }

    def visible_faces(self, is_visible, verts=None):
        bmvs = None if verts is None else { self._unwrap(bmv) for bmv in verts }
        bmfs = { self._wrap_bmface(bmf) for bmf in self._visible_faces(is_visible, bmvs=bmvs) }
        #print('seeing %d / %d faces' % (len(bmfs), len(self.bme.faces)))
        return bmfs


    ##########################################################

    def get_selected_verts(self):
        s = set()
        for bmv in self.bme.verts:
            if bmv.select: s.add(self._wrap_bmvert(bmv))
        return s
    def get_selected_edges(self):
        s = set()
        for bme in self.bme.edges:
            if bme.select: s.add(self._wrap_bmedge(bme))
        return s
    def get_selected_faces(self):
        s = set()
        for bmf in self.bme.faces:
            if bmf.select: s.add(self._wrap_bmface(bmf))
        return s

    def get_selection_center(self):
        v,c = Vector(),0
        for bmv in self.bme.verts:
            if not bmv.select: continue
            v += bmv.co
            c += 1
        if c: self.selection_center = v / c
        return self.xform.l2w_point(self.selection_center)

    def deselect_all(self):
        for bmv in self.bme.verts: bmv.select = False
        for bme in self.bme.edges: bme.select = False
        for bmf in self.bme.faces: bmf.select = False
        self.dirty()

    def deselect(self, elems):
        if not hasattr(elems, '__len__'):
            elems.select = False
        else:
            for bmelem in elems: bmelem.select = False
        self.dirty()

    def select(self, elems, supparts=True, subparts=True, only=True):
        if only: self.deselect_all()
        if not hasattr(elems, '__len__'): elems = [elems]
        if subparts:
            nelems = set(elems)
            for elem in elems:
                t = type(elem)
                if t is BMVert or t is RFVert:
                    pass
                elif t is BMEdge or t is RFEdge:
                    nelems.update(e for e in elem.verts)
                elif t is BMFace or t is RFFace:
                    nelems.update(e for e in elem.verts)
                    nelems.update(e for e in elem.edges)
            elems = nelems
        for elem in elems: elem.select = True
        if supparts:
            for elem in elems:
                t = type(elem)
                if t is not BMVert and t is not RFVert: continue
                for bme in elem.link_edges:
                    if all(bmv.select for bmv in bme.verts):
                        bme.select = True
                for bmf in elem.link_faces:
                    if all(bmv.select for bmv in bmf.verts):
                        bmf.select = True
        self.dirty()

    def select_edge_loop(self, edge, only=True):
        if only: self.deselect_all()
        bme = self._unwrap(edge)
        bme.select = True
        touched = set()
        def crawl(bme0, bmv01):
            bme0.select = True
            bmv01.select = True
            if bmv01 in touched: return
            touched.add(bmv01)
            if len(bmv01.link_edges) > 4: return
            if len(bmv01.link_faces) > 4: return
            bmf0 = bme0.link_faces
            for bme1 in bmv01.link_edges:
                if any(f in bmf0 for f in bme1.link_faces): continue
                bmv2 = bme1.other_vert(bmv01)
                crawl(bme1, bmv2)
        crawl(bme, bme.verts[0])
        crawl(bme, bme.verts[1])
        self.dirty()

    def select_all(self):
        for bmv in self.bme.verts: bmv.select = True
        for bme in self.bme.edges: bme.select = True
        for bmf in self.bme.faces: bmf.select = True
        self.dirty()

    def select_toggle(self):
        sel = False
        sel |= any(bmv.select for bmv in self.bme.verts)
        sel |= any(bme.select for bme in self.bme.edges)
        sel |= any(bmf.select for bmf in self.bme.faces)
        if sel: self.deselect_all()
        else:   self.select_all()


class RFSource(RFMesh):
    '''
    RFSource is a source object for RetopoFlow.  Source objects
    are the meshes being retopologized.
    '''

    __cache = {}

    @staticmethod
    def new(obj:bpy.types.Object):
        assert type(obj) is bpy.types.Object and type(obj.data) is bpy.types.Mesh, 'obj must be mesh object'

        pr = profiler.start()

        # check cache
        rfsource = None
        if obj.data.name in RFSource.__cache:
            # does cache match current state?
            rfsource = RFSource.__cache[obj.data.name]
            hashed = RFMesh.hash_object(obj)
            #print(str(rfsource.hash))
            #print(str(hashed))
            if rfsource.hash != hashed:
                rfsource = None
        if not rfsource:
            # need to (re)generate RFSource object
            RFSource.creating = True
            rfsource = RFSource()
            del RFSource.creating
            rfsource.__setup__(obj)
            RFSource.__cache[obj.data.name] = rfsource

        src = RFSource.__cache[obj.data.name]

        pr.done()

        return src

    def __init__(self):
        assert hasattr(RFSource, 'creating'), 'Do not create new RFSource directly!  Use RFSource.new()'

    def __setup__(self, obj:bpy.types.Object):
        super().__setup__(obj, deform=True, triangulate=True)
        self.ensure_lookup_tables()



class RFTarget(RFMesh):
    '''
    RFTarget is a target object for RetopoFlow.  Target objects
    are the retopologized meshes.
    '''

    @staticmethod
    def new(obj:bpy.types.Object):
        assert type(obj) is bpy.types.Object and type(obj.data) is bpy.types.Mesh, 'obj must be mesh object'

        pr = profiler.start()

        RFTarget.creating = True
        rftarget = RFTarget()
        del RFTarget.creating
        rftarget.__setup__(obj)
        BMElemWrapper.wrap(rftarget)

        pr.done()

        return rftarget

    def __init__(self):
        assert hasattr(RFTarget, 'creating'), 'Do not create new RFTarget directly!  Use RFTarget.new()'

    def __setup__(self, obj:bpy.types.Object, bme:bmesh.types.BMesh=None):
        super().__setup__(obj, bme=bme)
        # if Mirror modifier is attached, set up symmetry to match
        self.symmetry = set()
        for mod in self.obj.modifiers:
            if mod.type != 'MIRROR': continue
            if not mod.show_viewport: continue
            if mod.use_x: self.symmetry.add('x')
            if mod.use_y: self.symmetry.add('y')
            if mod.use_z: self.symmetry.add('z')
        self.editmesh_version = None

    def __deepcopy__(self, memo):
        '''
        custom deepcopy method, because BMesh and BVHTree are not copyable
        '''
        rftarget = RFTarget.__new__(RFTarget)
        memo[id(self)] = rftarget
        rftarget.__setup__(self.obj, bme=self.bme.copy())
        # deepcopy all remaining settings
        for k,v in self.__dict__.items():
            if k not in {'prev_state'} and k in rftarget.__dict__: continue
            setattr(rftarget, k, copy.deepcopy(v, memo))
        return rftarget

    def commit(self):
        self.write_editmesh()
        self.restore_state()

    def cancel(self):
        self.restore_state()

    def clean(self):
        super().clean()
        if self.editmesh_version == self.version: return
        self.editmesh_version = self.version
        self.bme.to_mesh(self.obj.data)
        for bmf,emf in zip(self.bme.faces, self.obj.data.polygons):
            emf.select = bmf.select
        for bme,eme in zip(self.bme.edges, self.obj.data.edges):
            eme.select = bme.select
        for bmv,emv in zip(self.bme.verts, self.obj.data.vertices):
            emv.select = bmv.select

    def new_vert(self, co, norm):
        bmv = self.bme.verts.new(self.xform.w2l_point(co))
        bmv.normal = self.xform.w2l_normal(norm)
        return self._wrap_bmvert(bmv)

    def new_edge(self, verts):
        verts = [self._unwrap(v) for v in verts]
        bme = self.bme.edges.new(verts)
        return self._wrap_bmedge(bme)

    def new_face(self, verts):
        verts = [self._unwrap(v) for v in verts]
        bmf = self.bme.faces.new(verts)
        self.update_face_normal(bmf)
        return self._wrap_bmface(bmf)

    def delete_faces(self, faces, del_empty_edges=True, del_empty_verts=True):
        faces = set(self._unwrap(f) for f in faces)
        edges = set(e for f in faces for e in f.edges)
        verts = set(v for f in faces for v in f.verts)
        for bmf in faces: self.bme.faces.remove(bmf)
        if del_empty_edges:
            for bme in edges:
                if len(bme.link_faces) == 0: self.bme.edges.remove(bme)
        if del_empty_verts:
            for bmv in verts:
                if len(bmv.link_faces) == 0: self.bme.verts.remove(bmv)

    def update_verts_faces(self, verts):
        faces = set(f for v in verts for f in self._unwrap(v).link_faces)
        for bmf in faces:
            n = compute_normal(v.co for v in bmf.verts)
            vnorm = sum((v.normal for v in bmf.verts), Vector())
            if n.dot(vnorm) < 0:
                bmf.normal_flip()
            bmf.normal_update()

    def update_face_normal(self, face):
        bmf = self._unwrap(face)
        n = compute_normal(v.co for v in bmf.verts)
        vnorm = sum((v.normal for v in bmf.verts), Vector())
        if n.dot(vnorm) < 0:
            bmf.normal_flip()
        bmf.normal_update()

    def clean_duplicate_bmedges(self, vert):
        bmv = self._unwrap(vert)
        # search for two edges between the same pair of verts
        lbme = list(bmv.link_edges)
        lbme_dup = []
        for i0,bme0 in enumerate(lbme):
            for i1,bme1 in enumerate(lbme):
                if i1 <= i0: continue
                if bme0.other_vert(bmv) == bme1.other_vert(bmv):
                    lbme_dup += [(bme0,bme1)]
        mapping = {}
        for bme0,bme1 in lbme_dup:
            #if not bme0.is_valid or bme1.is_valid: continue
            l0,l1 = len(bme0.link_faces), len(bme1.link_faces)
            handled = False
            if l0 == 0:
                self.bme.edges.remove(bme0)
                handled = True
            if l1 == 0:
                self.bme.edges.remove(bme1)
                handled = True
            if l0 == 1 and l1 == 1:
                # remove bme1 and recreate attached faces
                lbmv = list(bme1.link_faces[0].verts)
                bmf = self._wrap_bmface(bme1.link_faces[0])
                self.bme.edges.remove(bme1)
                mapping[bmf] = self.new_face(lbmv)
                #self.create_face(lbmv)
                handled = True
            if not handled:
                # assert handled, 'unhandled count of linked faces %d, %d' % (l0,l1)
                print('clean_duplicate_bmedges: unhandled count of linked faces %d, %d' % (l0,l1))
        return mapping

    # def modify_bmverts(self, bmverts, update_fn):
    #     l2w = self.xform.l2w_point
    #     w2l = self.xform.w2l_point
    #     for bmv in bmverts:
    #         bmv.co = w2l(update_fn(bmv, l2w(bmv.co)))
    #     self.dirty()



class RFMeshRender():
    '''
    RFMeshRender handles rendering RFMeshes.
    '''

    ALWAYS_DIRTY = False

    def __init__(self, rfmesh, opts):
        self.opts = opts
        self.replace_rfmesh(rfmesh)
        self.bglCallList = bgl.glGenLists(1)
        self.bglMatrix = rfmesh.xform.to_bglMatrix()

    def __del__(self):
        if hasattr(self, 'bglCallList'):
            bgl.glDeleteLists(self.bglCallList, 1)
            del self.bglCallList
        if hasattr(self, 'bglMatrix'):
            del self.bglMatrix

    def replace_rfmesh(self, rfmesh):
        self.rfmesh = rfmesh
        self.bmesh = rfmesh.bme
        self.rfmesh_version = None

    def _draw(self):
        opts = dict(self.opts)
        for xyz in self.rfmesh.symmetry: opts['mirror %s'%xyz] = True

        # do not change attribs if they're not set
        bmegl.glSetDefaultOptions(opts=self.opts)
        bgl.glPushMatrix()
        bgl.glMultMatrixf(self.bglMatrix)

        bgl.glDisable(bgl.GL_CULL_FACE)

        bgl.glDepthFunc(bgl.GL_LEQUAL)
        bgl.glDepthMask(bgl.GL_FALSE)
        # bgl.glEnable(bgl.GL_CULL_FACE)
        opts['poly hidden'] = 0.0
        opts['poly mirror hidden'] = 0.0
        opts['line hidden'] = 0.0
        opts['line mirror hidden'] = 0.0
        opts['point hidden'] = 0.0
        opts['point mirror hidden'] = 0.0
        bmegl.glDrawBMFaces(self.bmesh.faces, opts=opts, enableShader=False)
        bmegl.glDrawBMEdges(self.bmesh.edges, opts=opts, enableShader=False)
        bmegl.glDrawBMVerts(self.bmesh.verts, opts=opts, enableShader=False)

        bgl.glDepthFunc(bgl.GL_GREATER)
        bgl.glDepthMask(bgl.GL_FALSE)
        # bgl.glDisable(bgl.GL_CULL_FACE)
        opts['poly hidden']         = 0.95
        opts['poly mirror hidden']  = 0.95
        opts['line hidden']         = 0.95
        opts['line mirror hidden']  = 0.95
        opts['point hidden']        = 0.95
        opts['point mirror hidden'] = 0.95
        bmegl.glDrawBMFaces(self.bmesh.faces, opts=opts, enableShader=False)
        bmegl.glDrawBMEdges(self.bmesh.edges, opts=opts, enableShader=False)
        bmegl.glDrawBMVerts(self.bmesh.verts, opts=opts, enableShader=False)

        bgl.glDepthFunc(bgl.GL_LEQUAL)
        bgl.glDepthMask(bgl.GL_TRUE)
        # bgl.glEnable(bgl.GL_CULL_FACE)
        bgl.glDepthRange(0, 1)
        bgl.glPopMatrix()

    def clean(self):
        # return if rfmesh hasn't changed
        self.rfmesh.clean()
        if self.rfmesh_version == self.rfmesh.version: return
        self.rfmesh_version = self.rfmesh.version   # make not dirty first in case bad things happen while drawing
        bgl.glNewList(self.bglCallList, bgl.GL_COMPILE)
        self._draw()
        bgl.glEndList()

    def draw(self):
        try:
            if self.ALWAYS_DIRTY:
                self.rfmesh.clean()
                bmegl.bmeshShader.enable()
                self._draw()
            else:
                self.clean()
                bmegl.bmeshShader.enable()
                bgl.glCallList(self.bglCallList)
        except:
            print_exception()
            pass
        finally:
            try:
                bmegl.bmeshShader.disable()
            except:
                pass<|MERGE_RESOLUTION|>--- conflicted
+++ resolved
@@ -346,14 +346,9 @@
             if bv is None or d2d < bd: bv,bd = bmv,d2d
         if bv is None: return (None,None)
         return (self._wrap_bmvert(bv),bd)
-<<<<<<< HEAD
-
-    def nearest2D_bmedge_Point2D(self, xy:Point2D, Point_to_Point2D, edges=None):
-=======
-    
+
     def nearest2D_bmedge_Point2D(self, xy:Point2D, Point_to_Point2D, edges=None, max_dist=None):
         if not max_dist or max_dist < 0: max_dist = float('inf')
->>>>>>> 87703c0f
         if edges is None:
             edges = self.bme.edges
         else:
