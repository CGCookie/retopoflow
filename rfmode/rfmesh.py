--- conflicted
+++ resolved
@@ -99,14 +99,14 @@
             for bmv,emv in zip(self.bme.verts, self.obj.data.vertices):
                 bmv.select = emv.select
             pr.done()
-        
+
         if triangulate:
             pr = profiler.start('triangulation')
             faces = [face for face in self.bme.faces if len(face.verts) != 3]
             dprint('%d non-triangles' % len(faces))
             bmesh.ops.triangulate(self.bme, faces=faces)
             pr.done()
-        
+
         self.selection_center = Point((0,0,0))
         self.store_state()
         self.dirty()
@@ -179,15 +179,15 @@
         o = self.xform.l2w_point(Point((0,0,0)))
         n = self.xform.l2w_normal(Normal((1,0,0)))
         return Plane(o, n)
-    
+
     @profiler.profile
     def plane_intersection_crawl(self, ray:Ray, plane:Plane):
         ray,plane = self.xform.w2l_ray(ray),self.xform.w2l_plane(plane)
-        
+
         p,n,i,d = self.get_bvh().ray_cast(ray.o, ray.d, ray.max)
         bmf = self.bme.faces[i]
         touched = set()
-        
+
         def crawl(bmf0):
             assert bmf0 not in touched
             touched.add(bmf0)
@@ -198,12 +198,12 @@
                 crosses = plane.edge_intersection((bmv0.co, bmv1.co))
                 if not crosses: continue
                 cross = crosses[0][0]   # only care about one crossing for now (TODO: coplanar??)
-                
+
                 if len(bme.link_faces) == 1:
                     # non-manifold edge
                     ret = [(bmf0, bme, None, cross)]
                     if len(ret) > len(best): best = ret
-                
+
                 for bmf1 in bme.link_faces:
                     if bmf1 == bmf0: continue
                     if bmf1 == bmf:
@@ -215,7 +215,7 @@
                     else:
                         # recursively crawl on!
                         ret = [(bmf0, bme, bmf1, cross)] + crawl(bmf1)
-                    
+
                     if bmf0 == bmf:
                         # on first face
                         # stop crawling if we wrapped around
@@ -235,8 +235,8 @@
         # print('crawl: %d %s' % (len(ret), 'connected' if ret[0]==ret[-1] else 'not connected'))
         # print(ret)
         return ret
-        
-    
+
+
     ##########################################################
 
     def _wrap(self, bmelem):
@@ -264,7 +264,7 @@
         p_w,n_w = self.xform.l2w_point(p), self.xform.l2w_normal(n)
         d_w = (ray.o - p_w).length
         return (p_w,n_w,i,d_w)
-    
+
     def raycast_all(self, ray:Ray):
         l2w_point,l2w_normal = self.xform.l2w_point,self.xform.l2w_normal
         ray_local = self.xform.w2l_ray(ray)
@@ -281,7 +281,7 @@
             origin += direction * (d + 0.00001)
             maxdist -= d
         return hits
-    
+
     def raycast_hit(self, ray:Ray):
         ray_local = self.xform.w2l_ray(ray)
         p,_,_,_ = self.get_bvh().ray_cast(ray_local.o, ray_local.d, ray_local.max)
@@ -312,7 +312,7 @@
             if d3d > dist3d: continue
             nearest += [(self._wrap_bmvert(bmv), d3d)]
         return nearest
-    
+
     def nearest_bmedge_Point(self, point:Point, edges=None):
         if edges is None:
             edges = self.bme.edges
@@ -370,11 +370,7 @@
         if bv is None: return (None,None)
         return (self._wrap_bmvert(bv),bd)
 
-<<<<<<< HEAD
-    def nearest2D_bmedge_Point2D(self, xy:Point2D, Point_to_Point2D, edges=None, max_dist=None, shorten=0.01):
-=======
     def nearest2D_bmedge_Point2D(self, xy:Point2D, Point_to_Point2D, edges=None, shorten=0.01, max_dist=None):
->>>>>>> 6ad3b1ea
         if not max_dist or max_dist < 0: max_dist = float('inf')
         if edges is None:
             edges = self.bme.edges
@@ -512,7 +508,7 @@
                     if all(bmv.select for bmv in bmf.verts):
                         bmf.select = True
         self.dirty()
-    
+
     def select_edge_loop(self, edge, only=True):
         if only: self.deselect_all()
         bme = self._unwrap(edge)
@@ -533,7 +529,7 @@
         crawl(bme, bme.verts[0])
         crawl(bme, bme.verts[1])
         self.dirty()
-    
+
     def select_all(self):
         for bmv in self.bme.verts: bmv.select = True
         for bme in self.bme.edges: bme.select = True
@@ -593,7 +589,7 @@
     def __setup__(self, obj:bpy.types.Object):
         super().__setup__(obj, deform=True, triangulate=True)
         self.ensure_lookup_tables()
-    
+
 
 
 class RFTarget(RFMesh):
@@ -664,7 +660,7 @@
             eme.select = bme.select
         for bmf,emf in zip(self.bme.faces, self.obj.data.polygons):
             emf.select = bmf.select
-    
+
     def new_vert(self, co, norm):
         bmv = self.bme.verts.new(self.xform.w2l_point(co))
         bmv.normal = self.xform.w2l_normal(norm)
@@ -680,7 +676,7 @@
         bmf = self.bme.faces.new(verts)
         self.update_face_normal(bmf)
         return self._wrap_bmface(bmf)
-    
+
     def delete_edges(self, edges, del_empty_verts=True):
         edges = set(self._unwrap(e) for e in edges)
         verts = set(v for e in edges for v in e.verts)
@@ -688,7 +684,7 @@
         if del_empty_verts:
             for bmv in verts:
                 if len(bmv.link_edges) == 0: self.bme.verts.remove(bmv)
-    
+
     def delete_faces(self, faces, del_empty_edges=True, del_empty_verts=True):
         faces = set(self._unwrap(f) for f in faces)
         edges = set(e for f in faces for e in f.edges)
