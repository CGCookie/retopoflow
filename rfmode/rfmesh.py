--- conflicted
+++ resolved
@@ -393,10 +393,7 @@
         bmf = self.bme.faces.new(verts)
         self.update_face_normal(bmf)
         return self.wrap_bmface(bmf)
-<<<<<<< HEAD
-
-=======
-    
+
     def update_verts_faces(self, verts):
         faces = set(f for v in verts for f in self._unwrap(v).link_faces)
         for bmf in faces:
@@ -405,8 +402,7 @@
             if n.dot(vnorm) < 0:
                 bmf.normal_flip()
             bmf.normal_update()
-    
->>>>>>> 13c009fd
+
     def update_face_normal(self, face):
         bmf = self._unwrap(face)
         n = compute_normal(v.co for v in bmf.verts)
