--- conflicted
+++ resolved
@@ -51,15 +51,10 @@
             bbox = (None, None)
         vsum   = tuple(sum((v.co for v in me.vertices), Vector((0,0,0))))
         xform  = tuple(e for l in obj.matrix_world for e in l)
-<<<<<<< HEAD
-        return (counts, bbox, vsum, xform, id(obj))      # ob.name???
-
-=======
         hashed = (counts, bbox, vsum, xform, hash(obj))      # ob.name???
         pr.done()
         return hashed
-    
->>>>>>> c763b8f3
+
     @staticmethod
     def hash_bmesh(bme:BMesh):
         if bme is None: return None
@@ -68,30 +63,19 @@
         counts = (len(bme.verts), len(bme.edges), len(bme.faces))
         bbox   = BBox(from_bmverts=self.bme.verts)
         vsum   = tuple(sum((v.co for v in bme.verts), Vector((0,0,0))))
-<<<<<<< HEAD
-        return (counts, tuple(bbox.min), tuple(bbox.max), vsum)
-
-
-=======
         hashed = (counts, tuple(bbox.min), tuple(bbox.max), vsum)
         pr.done()
         return hashed
-    
-    
->>>>>>> c763b8f3
+
+
     def __init__(self):
         assert False, 'Do not create new RFMesh directly!  Use RFSource.new() or RFTarget.new()'
 
     def __deepcopy__(self, memo):
         assert False, 'Do not copy me'
-<<<<<<< HEAD
-
-    def __setup__(self, obj, deform=False, bme=None):
-=======
-    
+
     @profiler.profile
     def __setup__(self, obj, deform=False, bme=None, triangulate=False):
->>>>>>> c763b8f3
         self.obj = obj
         self.xform = XForm(self.obj.matrix_world)
         self.hash = RFMesh.hash_object(self.obj)
@@ -104,7 +88,7 @@
             self.bme = bmesh.new()
             self.bme.from_mesh(eme)
             pr.done()
-            
+
             pr = profiler.start('selection')
             self.bme.select_mode = {'FACE', 'EDGE', 'VERT'}
             # copy selection from editmesh
@@ -168,21 +152,10 @@
         self.bme.verts.ensure_lookup_table()
         self.bme.edges.ensure_lookup_table()
         self.bme.faces.ensure_lookup_table()
-<<<<<<< HEAD
+
 
     ##########################################################
 
-    def wrap_bmvert(self, bmv): return RFVert(bmv)
-    def wrap_bmedge(self, bme): return RFEdge(bme)
-    def wrap_bmface(self, bmf): return RFFace(bmf)
-    def _unwrap(self, elem):
-        return elem if not hasattr(elem, 'bmelem') else elem.bmelem
-
-=======
-    
-    
-    ##########################################################
-    
     @profiler.profile
     def plane_intersection(self, plane:Plane):
         # TODO: do not duplicate vertices!
@@ -195,15 +168,15 @@
             for p0,p1 in triangle_intersection([bmv.co for bmv in bmf.verts])
             ]
         return intersection
-    
+
     def get_yz_plane(self):
         o = self.xform.l2w_point(Point((0,0,0)))
         n = self.xform.l2w_normal(Normal((1,0,0)))
         return Plane(o, n)
-    
-    
+
+
     ##########################################################
-    
+
     def _wrap(self, bmelem):
         t = type(bmelem)
         if t is BMVert: return RFVert(bmelem)
@@ -215,11 +188,10 @@
     def _wrap_bmface(self, bmf): return RFFace(bmf)
     def _unwrap(self, elem):
         return elem if not hasattr(elem, 'bmelem') else elem.bmelem
-    
-    
+
+
     ##########################################################
-    
->>>>>>> c763b8f3
+
     def raycast(self, ray:Ray):
         ray_local = self.xform.w2l_ray(ray)
         p,n,i,d = self.get_bvh().ray_cast(ray_local.o, ray_local.d, ray_local.max)
@@ -229,16 +201,12 @@
         p_w,n_w = self.xform.l2w_point(p), self.xform.l2w_normal(n)
         d_w = (ray.o - p_w).length
         return (p_w,n_w,i,d_w)
-<<<<<<< HEAD
-
-=======
-    
+
     def raycast_hit(self, ray:Ray):
         ray_local = self.xform.w2l_ray(ray)
         p,_,_,_ = self.get_bvh().ray_cast(ray_local.o, ray_local.d, ray_local.max)
         return p is not None
-    
->>>>>>> c763b8f3
+
     def nearest(self, point:Point, max_dist=float('inf')): #sys.float_info.max):
         point_local = self.xform.w2l_point(point)
         p,n,i,_ = self.get_bvh().find_nearest(point_local, max_dist)
@@ -254,13 +222,8 @@
             d3d = (bmv.co - point_local).length
             if bv is None or d3d < bd: bv,bd = bmv,d3d
         bmv_world = self.xform.l2w_point(bv.co)
-<<<<<<< HEAD
-        return (self.wrap_bmvert(bv),(point-bmv_world).length)
-
-=======
         return (self._wrap_bmvert(bv),(point-bmv_world).length)
-    
->>>>>>> c763b8f3
+
     def nearest_bmverts_Point(self, point:Point, dist3d:float):
         nearest = []
         for bmv in self.bme.verts:
@@ -269,7 +232,7 @@
             if d3d > dist3d: continue
             nearest += [(self._wrap_bmvert(bmv), d3d)]
         return nearest
-    
+
     def nearest_bmedge_Point(self, point:Point):
         l2w_point = self.xform.l2w_point
         be,bd,bpp = None,None,None
@@ -283,7 +246,7 @@
             if be is None or dist < bd: be,bd,bpp = bme,dist,pp
         if be is None: return (None,None)
         return (self._wrap_bmedge(be), (point-self.xform.l2w_point(bpp)).length)
-    
+
     def nearest_bmedges_Point(self, point:Point, dist3d:float):
         l2w_point = self.xform.l2w_point
         nearest = []
@@ -321,12 +284,8 @@
             if p2d is None: continue
             if bv is None or d2d < bd: bv,bd = bmv,d2d
         if bv is None: return (None,None)
-<<<<<<< HEAD
-        return (self.wrap_bmvert(bv),bd)
-
-=======
         return (self._wrap_bmvert(bv),bd)
-    
+
     def nearest2D_bmedge_Point2D(self, xy:Point2D, Point_to_Point2D):
         l2w_point = self.xform.l2w_point
         be,bd,bpp = None,None,None
@@ -341,7 +300,7 @@
             if be is None or dist < bd: be,bd,bpp = bme,dist,pp
         if be is None: return (None,None)
         return (self._wrap_bmedge(be), (xy-bpp).length)
-    
+
     def nearest2D_bmface_Point2D(self, xy:Point2D, Point_to_Point2D):
         # TODO: compute distance from camera to point
         # TODO: sort points based on 3d distance
@@ -360,38 +319,37 @@
         #if bv is None: return (None,None)
         #return (self._wrap_bmvert(bv),bd)
         return None
-    
-    
+
+
     ##########################################################
-    
+
     def _visible_verts(self, is_visible):
         l2w_point, l2w_normal = self.xform.l2w_point, self.xform.l2w_normal
         is_vis = lambda bmv: is_visible(l2w_point(bmv.co), l2w_normal(bmv.normal))
         return { bmv for bmv in self.bme.verts if is_vis(bmv) }
-    
+
     def _visible_edges(self, is_visible, bmvs=None):
         if bmvs is None: bmvs = self._visible_verts(is_visible)
         return { bme for bme in self.bme.edges if all(bmv in bmvs for bmv in bme.verts) }
-    
+
     def _visible_faces(self, is_visible, bmvs=None):
         if bmvs is None: bmvs = self._visible_verts(is_visible)
         return { bmf for bmf in self.bme.faces if all(bmv in bmvs for bmv in bmf.verts) }
-    
+
     def visible_verts(self, is_visible):
         return { self._wrap_bmvert(bmv) for bmv in self._visible_verts(is_visible) }
-    
+
     def visible_edges(self, is_visible, verts=None):
         bmvs = None if verts is None else { self._unwrap(bmv) for bmv in verts }
         return { self._wrap_bmedge(bme) for bme in self._visible_edges(is_visible, bmvs=bmvs) }
-    
+
     def visible_faces(self, is_visible, verts=None):
         bmvs = None if verts is None else { self._unwrap(bmv) for bmv in verts }
         bmfs = { self._wrap_bmface(bmf) for bmf in self._visible_faces(is_visible, bmvs=bmvs) }
         #print('seeing %d / %d faces' % (len(bmfs), len(self.bme.faces)))
         return bmfs
-    
-    
->>>>>>> c763b8f3
+
+
     ##########################################################
 
     def get_selected_verts(self):
@@ -409,10 +367,7 @@
         for bmf in self.bme.faces:
             if bmf.select: s.add(self._wrap_bmface(bmf))
         return s
-<<<<<<< HEAD
-
-=======
-    
+
     def get_selection_center(self):
         v,c = Vector(),0
         for bmv in self.bme.verts:
@@ -421,8 +376,7 @@
             c += 1
         if c: self.selection_center = v / c
         return self.xform.l2w_point(self.selection_center)
-    
->>>>>>> c763b8f3
+
     def deselect_all(self):
         for bmv in self.bme.verts: bmv.select = False
         for bme in self.bme.edges: bme.select = False
@@ -490,13 +444,9 @@
     @staticmethod
     def new(obj:bpy.types.Object):
         assert type(obj) is bpy.types.Object and type(obj.data) is bpy.types.Mesh, 'obj must be mesh object'
-<<<<<<< HEAD
-
-=======
-        
+
         pr = profiler.start()
-        
->>>>>>> c763b8f3
+
         # check cache
         rfsource = None
         if obj.data.name in RFSource.__cache:
@@ -514,30 +464,19 @@
             del RFSource.creating
             rfsource.__setup__(obj)
             RFSource.__cache[obj.data.name] = rfsource
-<<<<<<< HEAD
-
-        return RFSource.__cache[obj.data.name]
-
-=======
-        
+
         src = RFSource.__cache[obj.data.name]
-        
+
         pr.done()
-        
+
         return src
-    
->>>>>>> c763b8f3
+
     def __init__(self):
         assert hasattr(RFSource, 'creating'), 'Do not create new RFSource directly!  Use RFSource.new()'
 
     def __setup__(self, obj:bpy.types.Object):
-<<<<<<< HEAD
-        super().__setup__(obj, deform=True)
-
-=======
         super().__setup__(obj, deform=True, triangulate=True)
-    
->>>>>>> c763b8f3
+
 
 
 class RFTarget(RFMesh):
@@ -549,21 +488,17 @@
     @staticmethod
     def new(obj:bpy.types.Object):
         assert type(obj) is bpy.types.Object and type(obj.data) is bpy.types.Mesh, 'obj must be mesh object'
-<<<<<<< HEAD
-
-=======
-        
+
         pr = profiler.start()
-        
->>>>>>> c763b8f3
+
         RFTarget.creating = True
         rftarget = RFTarget()
         del RFTarget.creating
         rftarget.__setup__(obj)
         BMElemWrapper.wrap(rftarget)
-        
+
         pr.done()
-        
+
         return rftarget
 
     def __init__(self):
@@ -616,33 +551,19 @@
     def new_vert(self, co, norm):
         bmv = self.bme.verts.new(self.xform.w2l_point(co))
         bmv.normal = self.xform.w2l_normal(norm)
-<<<<<<< HEAD
-        return self.wrap_bmvert(bmv)
-
-    def new_edge(self, verts):
-        verts = [self._unwrap(v) for v in verts]
-        bme = self.bme.edges.new(verts)
-        return self.wrap_bmedge(bme)
-
-=======
         return self._wrap_bmvert(bmv)
-    
+
     def new_edge(self, verts):
         verts = [self._unwrap(v) for v in verts]
         bme = self.bme.edges.new(verts)
         return self._wrap_bmedge(bme)
-    
->>>>>>> c763b8f3
+
     def new_face(self, verts):
         verts = [self._unwrap(v) for v in verts]
         bmf = self.bme.faces.new(verts)
         self.update_face_normal(bmf)
-<<<<<<< HEAD
-        return self.wrap_bmface(bmf)
-
-=======
         return self._wrap_bmface(bmf)
-    
+
     def delete_faces(self, faces, del_empty_edges=True, del_empty_verts=True):
         faces = set(self._unwrap(f) for f in faces)
         edges = set(e for f in faces for e in f.edges)
@@ -654,8 +575,7 @@
         if del_empty_verts:
             for bmv in verts:
                 if len(bmv.link_faces) == 0: self.bme.verts.remove(bmv)
-    
->>>>>>> c763b8f3
+
     def update_verts_faces(self, verts):
         faces = set(f for v in verts for f in self._unwrap(v).link_faces)
         for bmf in faces:
@@ -672,10 +592,7 @@
         if n.dot(vnorm) < 0:
             bmf.normal_flip()
         bmf.normal_update()
-<<<<<<< HEAD
-
-=======
-    
+
     def clean_duplicate_bmedges(self, vert):
         bmv = self._unwrap(vert)
         # search for two edges between the same pair of verts
@@ -709,8 +626,7 @@
                 # assert handled, 'unhandled count of linked faces %d, %d' % (l0,l1)
                 print('clean_duplicate_bmedges: unhandled count of linked faces %d, %d' % (l0,l1))
         return mapping
-    
->>>>>>> c763b8f3
+
     # def modify_bmverts(self, bmverts, update_fn):
     #     l2w = self.xform.l2w_point
     #     w2l = self.xform.w2l_point
@@ -724,15 +640,9 @@
     '''
     RFMeshRender handles rendering RFMeshes.
     '''
-<<<<<<< HEAD
-
-    ALWAYS_DIRTY = True
-
-=======
-    
+
     ALWAYS_DIRTY = False
-    
->>>>>>> c763b8f3
+
     def __init__(self, rfmesh, opts):
         self.opts = opts
         self.replace_rfmesh(rfmesh)
