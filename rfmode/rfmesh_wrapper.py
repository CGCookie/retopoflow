--- conflicted
+++ resolved
@@ -114,16 +114,12 @@
         bmv0 = BMElemWrapper._unwrap(self)
         bmv1 = BMElemWrapper._unwrap(other)
         return any(bmv1 in bme.verts for bme in bmv0.link_edges)
-<<<<<<< HEAD
-
-=======
-    
+
     def shared_edge(self, other):
         bmv0 = BMElemWrapper._unwrap(self)
         bmv1 = BMElemWrapper._unwrap(other)
-        return next(bme for bme in bmv0.link_edges if bmv1 in bme.verts, None)
-    
->>>>>>> 97ec2ce0
+        return RFEdge(next((bme for bme in bmv0.link_edges if bmv1 in bme.verts), None))
+
     def merge(self, other):
         bmv0 = BMElemWrapper._unwrap(self)
         bmv1 = BMElemWrapper._unwrap(other)
@@ -183,7 +179,7 @@
         return RFEdge(bme_new), RFVert(bmv_new)
 
     def collapse(self):
-        bmesh.ops.collapse(self.rftarget.bme, [BMElemWrapper._unwrap(self)], True)
+        bmesh.ops.collapse(self.rftarget.bme, edges=[BMElemWrapper._unwrap(self)], uvs=True)
 
 
 class RFFace(BMElemWrapper):
