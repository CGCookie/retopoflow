--- conflicted
+++ resolved
@@ -317,12 +317,8 @@
                     shared_edge = bmv.shared_edge(bmv1)
                     origCO = bmv1.co
                     if shared_edge:
-                        shared_edge.collapse()
-<<<<<<< HEAD
+                        bmv1 = shared_edge.collapse()
                         bmv1.co = origCO
-=======
-                        bmv1 = bmv if not bmv1.is_valid else bmv1
->>>>>>> cbf68364
                     else:
                         bmv1.merge(bmv)
                     self.rfcontext.select(bmv1)
