import bpy
import math
from .rftool import RFTool
from ..common.maths import Point,Point2D,Vec2D,Vec

@RFTool.action_call('polypen tool')
class RFTool_PolyPen(RFTool):
    ''' Called when RetopoFlow is started, but not necessarily when the tool is used '''
    def init(self):
        self.FSM['insert'] = self.modal_insert
        self.FSM['move']  = self.modal_move
        self.FSM['place'] = self.modal_place

    def name(self): return "PolyPen"

    def start(self):
        self.rfwidget.set_widget('default', color=(1.0, 1.0, 1.0))

    def modal_main(self):
        if self.rfcontext.actions.pressed('insert'):
            return 'insert'

        # if self.rfcontext.actions.pressed('action'):
        #     self.rfcontext.undo_push('polypen place vert')
        #     radius = self.rfwidget.get_scaled_radius()
        #     nearest = self.rfcontext.nearest_verts_mouse(radius)
        #     if not nearest:
        #         self.rfcontext.undo_cancel()
        #         return
        #     self.bmverts = [(bmv, Point(bmv.co), d3d) for bmv,d3d in nearest]
        #     self.rfcontext.select([bmv for bmv,_,_ in self.bmverts])
        #     self.mousedown = self.rfcontext.actions.mousedown
        #     return 'move'

        if self.rfcontext.actions.pressed('select add'):
            self.rfcontext.undo_push('select add')
            bmv,d3d = self.rfcontext.nearest2D_vert_mouse()
            self.rfcontext.select(bmv, only=False)
            return
<<<<<<< HEAD

=======
        
>>>>>>> a2bf2a62
        if self.rfcontext.actions.pressed('select'):
            self.rfcontext.undo_push('select')
            bmv,d3d = self.rfcontext.nearest2D_vert_mouse()
            self.bmverts = [(bmv, self.rfcontext.Point_to_Point2D(bmv.co))]
            self.rfcontext.select(bmv)
<<<<<<< HEAD
            self.mousedown = self.rfcontext.actions.mousedown
            return 'select move'

    @RFTool.dirty_when_done
    def modal_insert(self):
        self.rfcontext.undo_push('insert')

=======
            self.mousedown = self.rfcontext.actions.mouse
            self.move_done_pressed = 'confirm'
            self.move_done_released = 'select'
            self.move_cancelled = 'cancel no select'
            self.rfcontext.undo_push('move single')
            return 'move'
        
        if self.rfcontext.actions.pressed('grab'):
            self.rfcontext.undo_push('move grabbed')
            bmverts = self.rfcontext.get_selected_verts()
            self.bmverts = [(bmv, self.rfcontext.Point_to_Point2D(bmv.co)) for bmv in bmverts]
            self.mousedown = self.rfcontext.actions.mouse
            self.move_done_pressed = 'confirm'
            self.move_done_released = None
            self.move_cancelled = 'cancel'
            return 'move'
    
    @RFTool.dirty_when_done
    def modal_insert(self):
        self.rfcontext.undo_push('insert')
        
        self.move_done_pressed = None
        self.move_done_released = 'insert'
        self.move_cancelled = 'cancel'
        
>>>>>>> a2bf2a62
        sel_verts = self.rfcontext.rftarget.get_selected_verts()
        sel_edges = self.rfcontext.rftarget.get_selected_edges()
        sel_faces = self.rfcontext.rftarget.get_selected_faces()
        num_verts = len(sel_verts)
        num_edges = len(sel_edges)
        num_faces = len(sel_faces)

        if num_verts == 1 and num_edges == 0 and num_faces == 0:
            bmv0 = next(iter(sel_verts))
            bmv1 = self.rfcontext.new2D_vert_mouse()
            if not bmv1:
                self.rfcontext.undo_cancel()
                return 'main'
            bme = self.rfcontext.new_edge((bmv0, bmv1))
            self.rfcontext.select(bme)
            self.mousedown = self.rfcontext.actions.mousedown
            xy = self.rfcontext.Point_to_Point2D(bmv1.co)
            if not xy:
                print('Could not insert: ' + str(bmv1.co))
                self.rfcontext.undo_cancel()
                return 'main'
            self.bmverts = [(bmv1, xy)]
            return 'move'

        if num_edges == 1 and num_faces == 0:
            bme = next(iter(sel_edges))
            bmv0,bmv1 = bme.verts
            bmv2 = self.rfcontext.new2D_vert_mouse()
            if not bmv2:
                self.rfcontext.undo_cancel()
                return 'main'
            bmf = self.rfcontext.new_face([bmv0, bmv1, bmv2])
            self.rfcontext.select(bmf)
            self.mousedown = self.rfcontext.actions.mousedown
            xy = self.rfcontext.Point_to_Point2D(bmv2.co)
            if not xy:
                print('Could not insert: ' + str(bmv2.co))
                self.rfcontext.undo_cancel()
                return 'main'
            self.bmverts = [(bmv2, xy)]
            return 'move'

        bmv = self.rfcontext.new2D_vert_mouse()
        if not bmv:
            self.rfcontext.undo_cancel()
            return 'main'
        self.rfcontext.select(bmv)
        self.mousedown = self.rfcontext.actions.mousedown
        xy = self.rfcontext.Point_to_Point2D(bmv.co)
        if not xy:
            print('Could not insert: ' + str(bmv.co))
            self.rfcontext.undo_cancel()
            return 'main'
        self.bmverts = [(bmv, xy)]
        return 'move'

    @RFTool.dirty_when_done
    def modal_move(self):
        if self.move_done_pressed and self.rfcontext.actions.pressed(self.move_done_pressed):
            return 'main'
        if self.move_done_released and self.rfcontext.actions.released(self.move_done_released):
            return 'main'
        if self.move_cancelled and self.rfcontext.actions.pressed('cancel'):
            self.rfcontext.undo_cancel()
            return 'main'

        delta = Vec2D(self.rfcontext.actions.mouse - self.mousedown)
        set2D_vert = self.rfcontext.set2D_vert
        for bmv,xy in self.bmverts:
            set2D_vert(bmv, xy + delta)
        for bmv,_ in self.bmverts:
            for f in bmv.link_faces:
                self.rfcontext.update_face_normal(f)

    @RFTool.dirty_when_done
    def modal_place(self):
        if self.rfcontext.actions.released('action'):
            return 'main'
        if self.rfcontext.actions.pressed('cancel'):
            self.rfcontext.undo_cancel()
            return 'main'

    def draw_postview(self): pass<|MERGE_RESOLUTION|>--- conflicted
+++ resolved
@@ -37,32 +37,19 @@
             bmv,d3d = self.rfcontext.nearest2D_vert_mouse()
             self.rfcontext.select(bmv, only=False)
             return
-<<<<<<< HEAD
 
-=======
-        
->>>>>>> a2bf2a62
         if self.rfcontext.actions.pressed('select'):
             self.rfcontext.undo_push('select')
             bmv,d3d = self.rfcontext.nearest2D_vert_mouse()
             self.bmverts = [(bmv, self.rfcontext.Point_to_Point2D(bmv.co))]
             self.rfcontext.select(bmv)
-<<<<<<< HEAD
-            self.mousedown = self.rfcontext.actions.mousedown
-            return 'select move'
-
-    @RFTool.dirty_when_done
-    def modal_insert(self):
-        self.rfcontext.undo_push('insert')
-
-=======
             self.mousedown = self.rfcontext.actions.mouse
             self.move_done_pressed = 'confirm'
             self.move_done_released = 'select'
             self.move_cancelled = 'cancel no select'
             self.rfcontext.undo_push('move single')
             return 'move'
-        
+
         if self.rfcontext.actions.pressed('grab'):
             self.rfcontext.undo_push('move grabbed')
             bmverts = self.rfcontext.get_selected_verts()
@@ -72,16 +59,15 @@
             self.move_done_released = None
             self.move_cancelled = 'cancel'
             return 'move'
-    
+
     @RFTool.dirty_when_done
     def modal_insert(self):
         self.rfcontext.undo_push('insert')
-        
+
         self.move_done_pressed = None
         self.move_done_released = 'insert'
         self.move_cancelled = 'cancel'
-        
->>>>>>> a2bf2a62
+
         sel_verts = self.rfcontext.rftarget.get_selected_verts()
         sel_edges = self.rfcontext.rftarget.get_selected_edges()
         sel_faces = self.rfcontext.rftarget.get_selected_faces()
