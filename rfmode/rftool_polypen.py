import bpy
import bmesh
import math
import bgl
from .rftool import RFTool
from ..common.maths import Point,Point2D,Vec2D,Vec
from ..common.ui import UI_Image
from . import rftool_polypen_icon


@RFTool.action_call('polypen tool')
class RFTool_PolyPen(RFTool):
    ''' Called when RetopoFlow is started, but not necessarily when the tool is used '''
    def init(self):
        self.FSM['insert'] = self.modal_insert
        self.FSM['insert alt0'] = self.modal_insert
        self.FSM['move']  = self.modal_move

    def name(self): return "PolyPen"
    def icon(self): return "rf_polypen_icon"
    def description(self): return 'Insert vertices one at a time'

    def start(self):
        self.rfwidget.set_widget('default', color=(1.0, 1.0, 1.0))
        self.next_state = None

        self.target_version = None
        self.view_version = None

    def get_ui_icon(self):
        icon = rftool_polypen_icon.image
        self.ui_icon = UI_Image(icon)
        self.ui_icon.set_size(16, 16)
        return self.ui_icon

    def update(self):
        # selection has changed, undo/redo was called, etc.
        self.target_version = None
        self.set_next_state()

    def set_next_state(self):
        # TODO: optimize this!!!
        target_version = self.rfcontext.get_target_version()
        view_version = self.rfcontext.get_view_version()

        recompute = False
        recompute |= self.target_version != target_version
        recompute |= self.view_version != view_version

        if recompute:
            # print('recompute! ' + str(view_version))

            self.target_version = target_version
            self.view_version = view_version

            # get visible geometry
            self.vis_verts = self.rfcontext.visible_verts()
            self.vis_edges = self.rfcontext.visible_edges(verts=self.vis_verts)
            self.vis_faces = self.rfcontext.visible_faces(verts=self.vis_verts)

            # get selected geometry
            self.sel_verts = self.rfcontext.rftarget.get_selected_verts()
            self.sel_edges = self.rfcontext.rftarget.get_selected_edges()
            self.sel_faces = self.rfcontext.rftarget.get_selected_faces()
            num_verts = len(self.sel_verts)
            num_edges = len(self.sel_edges)
            num_faces = len(self.sel_faces)

            # determine next state based on current selection
            if num_verts == 1 and num_edges == 0 and num_faces == 0:
                self.next_state = 'vert-edge'
            elif num_edges == 1 and num_faces == 0:
                self.next_state = 'edge-face'
            elif num_edges == 2 and num_faces == 0:
                self.next_state = 'edges-face'
            elif num_verts == 3 and num_edges == 3 and num_faces == 1:
                self.next_state = 'tri-quad'
            else:
                self.next_state = 'new vertex'

        # get visible geometry near mouse
        nearby_verts = self.rfcontext.nearest2D_verts(verts=self.vis_verts)
        nearby_edges = self.rfcontext.nearest2D_edges(edges=self.vis_edges)
        nearby_face = self.rfcontext.nearest2D_face(faces=self.vis_faces)

        # get hover geometry in sorted order
        self.hover_verts = [v for v,_ in sorted(nearby_verts, key=lambda vd:vd[1])]
        self.hover_edges = [e for e,_ in sorted(nearby_edges, key=lambda ed:ed[1])]
        self.hover_faces = [nearby_face]

        # get nearest geometry
        self.nearest_vert = next(iter(self.hover_verts), None)
        self.nearest_edge = next(iter(self.hover_edges), None)
        self.nearest_face = next(iter(self.hover_faces), None)


    def modal_main(self):
        self.set_next_state()

        if self.rfcontext.actions.pressed('insert'):
            return 'insert'

        if self.rfcontext.actions.pressed('insert alt0'):
            return 'insert alt0'

        if self.rfcontext.actions.pressed(['select','select add'], unpress=False):
            sel_only = self.rfcontext.actions.pressed('select')
            self.rfcontext.actions.unpress()

            if sel_only: self.rfcontext.undo_push('select')
            else: self.rfcontext.undo_push('select add')

            sel = self.nearest_vert or self.nearest_edge or self.nearest_face
            self.rfcontext.select(sel, only=sel_only)

            if not sel_only: return     # do not move selection if adding

            self.prep_move()
            self.move_done_pressed = 'confirm'
            self.move_done_released = ['select']
            self.move_cancelled = 'cancel no select'
            self.rfcontext.undo_push('move single')

            return 'move'

        if self.rfcontext.actions.pressed('grab'):
            self.rfcontext.undo_push('move grabbed')
            self.prep_move()
            self.move_done_pressed = 'confirm'
            self.move_done_released = None
            self.move_cancelled = 'cancel'
            return 'move'

        # if self.rfcontext.actions.pressed('SPACE'):
        #     bmes = self.sel_edges
        #     bmvs = []
        #     for bme in bmes:
        #         _,bmv = bme.split()
        #         bmvs.append(bmv)
        #     self.rfcontext.select(bmvs)
        #     self.rfcontext.dirty()

        if self.rfcontext.actions.pressed('delete'):
            self.rfcontext.undo_push('delete')
            self.rfcontext.delete_selection()
            self.rfcontext.dirty()
            return

    def prep_move(self, bmverts=None):
        if not bmverts: bmverts = self.sel_verts
        self.bmverts = [(bmv, self.rfcontext.Point_to_Point2D(bmv.co)) for bmv in bmverts]
        self.mousedown = self.rfcontext.actions.mouse

    @RFTool.dirty_when_done
    def modal_insert(self):
        self.rfcontext.undo_push('insert')

        self.move_done_pressed = None
        self.move_done_released = ['insert', 'insert alt0']
        self.move_cancelled = 'cancel'



        if self.rfcontext.actions.shift and not self.rfcontext.actions.ctrl and not self.next_state in ['new vertex', 'vert-edge']:
            self.next_state = 'vert-edge'
            nearest_vert,_ = self.rfcontext.nearest2D_vert(verts=self.sel_verts)
            self.rfcontext.select(nearest_vert)

        sel_verts = self.sel_verts
        sel_edges = self.sel_edges
        sel_faces = self.sel_faces

        if self.next_state == 'vert-edge':
            bmv0 = next(iter(sel_verts))
            if not self.rfcontext.actions.shift and self.rfcontext.actions.ctrl:
                nearest_edge,d = self.rfcontext.nearest2D_edge(edges=self.vis_edges)
                bmv1 = self.rfcontext.new2D_vert_mouse()
                if not bmv1:
                    self.rfcontext.undo_cancel()
                    return 'main'
                if d is not None and d < 15:
                    bme0,bmv2 = nearest_edge.split()
                    bmv1.merge(bmv2)
                    bmf = None
                    for f0 in bmv0.link_faces:
                        for f1 in bmv1.link_faces:
                            if f0 == f1:
                                bmf = f0
                                break
                    if bmf is not None:
                        bmf.split(bmv0, bmv1)
                    self.rfcontext.select(bmv1)
                else:
                    bme = self.rfcontext.new_edge((bmv0, bmv1))
                    self.rfcontext.select(bme)
            elif self.rfcontext.actions.shift and not self.rfcontext.actions.ctrl:
                if self.nearest_vert:
                    bmv1 = self.nearest_vert
                else:
                    bmv1 = self.rfcontext.new2D_vert_mouse()
                    if not bmv1:
                        self.rfcontext.undo_cancel()
                        return 'main'
                bme = self.rfcontext.new_edge((bmv0, bmv1))
                self.rfcontext.select(bmv1)
            self.mousedown = self.rfcontext.actions.mousedown
            xy = self.rfcontext.Point_to_Point2D(bmv1.co)
            if not xy:
                print('Could not insert: ' + str(bmv1.co))
                self.rfcontext.undo_cancel()
                return 'main'
            self.bmverts = [(bmv1, xy)]
            return 'move'

        if self.next_state == 'edge-face' or self.next_state == 'edges-face':
            if self.next_state == 'edges-face':
                bme0,_ = self.rfcontext.nearest2D_edge(edges=self.sel_edges)
                bmv0,bmv1 = bme0.verts

            if self.next_state == 'edge-face':
                bme = next(iter(self.sel_edges))
                bmv0,bmv1 = bme.verts

            if self.nearest_vert and not self.nearest_vert.select:
                bmv2 = self.nearest_vert
                bmf = self.rfcontext.new_face([bmv0, bmv1, bmv2])
                self.rfcontext.clean_duplicate_bmedges(bmv2)
                # else:
                #     self.rfcontext.undo_cancel()
                #     return 'main'
            else:
                bmv2 = self.rfcontext.new2D_vert_mouse()
                if not bmv2:
                    self.rfcontext.undo_cancel()
                    return 'main'
                bmf = self.rfcontext.new_face([bmv0, bmv1, bmv2])

            self.rfcontext.select(bmf)
            self.mousedown = self.rfcontext.actions.mousedown
            xy = self.rfcontext.Point_to_Point2D(bmv2.co)
            if not xy:
                print('Could not insert: ' + str(bmv2.co))
                self.rfcontext.undo_cancel()
                return 'main'
            self.bmverts = [(bmv2, xy)]
            return 'move'

        if self.next_state == 'tri-quad':
            hit_pos = self.rfcontext.actions.hit_pos
            if not hit_pos:
                self.rfcontext.undo_cancel()
                return 'main'
            if not self.sel_edges:
                return 'main'
            bme0,_ = self.rfcontext.nearest2D_edge(edges=self.sel_edges)
            bmv0,bmv2 = bme0.verts
            bme1,bmv1 = bme0.split()
            self.rfcontext.select(bmv1.link_edges)
            if self.nearest_vert and not self.nearest_vert.select:
                self.nearest_vert.merge(bmv1)
                bmv1 = self.nearest_vert
                self.rfcontext.clean_duplicate_bmedges(bmv1)
                for bme in bmv1.link_edges: bme.select &= len(bme.link_faces)==1
                # else:
                #     self.rfcontext.undo_cancel()
                #     return 'main'
            else:
                bmv1.co = hit_pos
            self.mousedown = self.rfcontext.actions.mousedown
            self.rfcontext.select(bmv1, only=False)
            xy = self.rfcontext.Point_to_Point2D(bmv1.co)
            if not xy:
                print('Could not insert: ' + str(bmv3.co))
                self.rfcontext.undo_cancel()
                return 'main'
            self.bmverts = [(bmv1, xy)]
            return 'move'

        nearest_edge,d = self.rfcontext.nearest2D_edge(edges=self.vis_edges)
        bmv = self.rfcontext.new2D_vert_mouse()
        if not bmv:
            self.rfcontext.undo_cancel()
            return 'main'
        if d is not None and d < 15:
            bme0,bmv2 = nearest_edge.split()
            bmv.merge(bmv2)
        self.rfcontext.select(bmv)
        self.mousedown = self.rfcontext.actions.mousedown
        xy = self.rfcontext.Point_to_Point2D(bmv.co)
        if not xy:
            print('Could not insert: ' + str(bmv.co))
            self.rfcontext.undo_cancel()
            return 'main'
        self.bmverts = [(bmv, xy)]
        return 'move'

    @RFTool.dirty_when_done
    def modal_move(self):
        released = self.rfcontext.actions.released
        if self.move_done_pressed and self.rfcontext.actions.pressed(self.move_done_pressed):
            # call function for going through visible verts and merging them if they are colocated
            return 'main'
        if self.move_done_released and all(released(item) for item in self.move_done_released):
            # call function for going through visible verts and merging them if they are colocated
            return 'main'
        if self.move_cancelled and self.rfcontext.actions.pressed('cancel'):
            self.rfcontext.undo_cancel()
            return 'main'

        delta = Vec2D(self.rfcontext.actions.mouse - self.mousedown)
        set2D_vert = self.rfcontext.set2D_vert
        for bmv,xy in self.bmverts:
<<<<<<< HEAD
            # get visible verts before entering modal move
            # check visible verts, if xy + delta is within 5 pixels,
            if (xy + delta)  < rfcontext.drawing.scale(5) :
                set2D_vert(bmv, bmv0.co)
            else:
                set2D_vert(bmv, xy + delta)
=======
            xy_updated = xy + delta
            # check if xy_updated is "close" to any visible verts (in image plane)
            # if so, snap xy_updated to vert position (in image plane)
            set2D_vert(bmv, xy_updated)
>>>>>>> 72672378
        self.rfcontext.update_verts_faces(v for v,_ in self.bmverts)

    def draw_lines(self, coords):
        # 2d lines
        self.drawing.line_width(2.0)
        bgl.glDisable(bgl.GL_CULL_FACE)
        bgl.glDepthMask(bgl.GL_FALSE)

        # draw above
        bgl.glDepthFunc(bgl.GL_LEQUAL)
        bgl.glColor4f(1,1,1,0.5)
        if len(coords) == 1:
            bgl.glBegin(bgl.GL_POINTS)
        if len(coords) == 2:
            bgl.glBegin(bgl.GL_LINES)
        elif len(coords) == 3:
            bgl.glBegin(bgl.GL_TRIANGLES)
        else:
            bgl.glBegin(bgl.GL_QUADS)
        for co in coords:
            bgl.glVertex3f(co.x, co.y, co.z)
        bgl.glEnd()

        # draw below
        bgl.glDepthFunc(bgl.GL_GREATER)
        bgl.glColor4f(1,1,1,0.1)
        if len(coords) == 1:
            bgl.glBegin(bgl.GL_POINTS)
        elif len(coords) == 2:
            bgl.glBegin(bgl.GL_LINES)
        elif len(coords) == 3:
            bgl.glBegin(bgl.GL_TRIANGLES)
        else:
            bgl.glBegin(bgl.GL_QUADS)
        for co in coords:
            bgl.glVertex3f(co.x, co.y, co.z)
        bgl.glEnd()

        bgl.glEnable(bgl.GL_CULL_FACE)
        bgl.glDepthMask(bgl.GL_TRUE)
        bgl.glDepthFunc(bgl.GL_LEQUAL)


    def draw_postview(self):
        if self.rfcontext.actions.shift or self.rfcontext.actions.ctrl:
            hit_pos = self.rfcontext.actions.hit_pos
            if not hit_pos: return

            self.set_next_state()

            if self.next_state == 'new vertex':
                nearest_edge,d = self.rfcontext.nearest2D_edge(edges=self.vis_edges)
                if d is not None and d < 15:
                    self.draw_lines([nearest_edge.verts[0].co, hit_pos])
                    self.draw_lines([nearest_edge.verts[1].co, hit_pos])
                return

            if self.next_state == 'vert-edge':
                sel_verts = self.sel_verts
                bmv0 = next(iter(sel_verts))
                if self.nearest_vert:
                    p0 = self.nearest_vert.co
                else:
                    p0 = hit_pos
                    nearest_edge,d = self.rfcontext.nearest2D_edge(edges=self.vis_edges)
                    if d is not None and d < 15:
                        self.draw_lines([nearest_edge.verts[0].co, p0])
                        self.draw_lines([nearest_edge.verts[1].co, p0])
                self.draw_lines([bmv0.co, p0])
                return

            if self.rfcontext.actions.shift and not self.rfcontext.actions.ctrl:
                if self.next_state in ['edge-face', 'edges-face', 'tri-quad']:
                    nearest_vert,_ = self.rfcontext.nearest2D_vert(verts=self.sel_verts)
                    self.draw_lines([nearest_vert.co, hit_pos])

            elif not self.rfcontext.actions.shift and self.rfcontext.actions.ctrl:
                if self.next_state == 'edge-face':
                    sel_edges = self.sel_edges
                    e1 = next(iter(sel_edges))
                    bmv1,bmv2 = e1.verts
                    if self.nearest_vert and not self.nearest_vert.select:
                        p0 = self.nearest_vert.co
                    else:
                        p0 = hit_pos
                    self.draw_lines([p0, bmv1.co, bmv2.co])
                    return

                if self.next_state == 'edges-face' or self.next_state == 'tri-quad':
                    e1,_ = self.rfcontext.nearest2D_edge(edges=self.sel_edges)
                    bmv1,bmv2 = e1.verts
                    if self.nearest_vert and not self.nearest_vert.select:
                        p0 = self.nearest_vert.co
                    else:
                        p0 = hit_pos
                    self.draw_lines([p0, bmv1.co, bmv2.co])
                    return<|MERGE_RESOLUTION|>--- conflicted
+++ resolved
@@ -149,6 +149,7 @@
     def prep_move(self, bmverts=None):
         if not bmverts: bmverts = self.sel_verts
         self.bmverts = [(bmv, self.rfcontext.Point_to_Point2D(bmv.co)) for bmv in bmverts]
+        self.vis_bmverts = [(bmv, self.rfcontext.Point_to_Point2D(bmv.co)) for bmv in self.vis_verts if bmv not in bmverts]
         self.mousedown = self.rfcontext.actions.mouse
 
     @RFTool.dirty_when_done
@@ -178,7 +179,7 @@
                 if not bmv1:
                     self.rfcontext.undo_cancel()
                     return 'main'
-                if d is not None and d < 15:
+                if d is not None and d < self.rfcontext.drawing.scale(15):
                     bme0,bmv2 = nearest_edge.split()
                     bmv1.merge(bmv2)
                     bmf = None
@@ -281,7 +282,7 @@
         if not bmv:
             self.rfcontext.undo_cancel()
             return 'main'
-        if d is not None and d < 15:
+        if d is not None and d < self.rfcontext.drawing.scale(15):
             bme0,bmv2 = nearest_edge.split()
             bmv.merge(bmv2)
         self.rfcontext.select(bmv)
@@ -294,14 +295,28 @@
         self.bmverts = [(bmv, xy)]
         return 'move'
 
+    def mergeSnapped(self):
+        """ Merging colocated visible verts """
+        try:
+            delta = Vec2D(self.rfcontext.actions.mouse - self.mousedown)
+            set2D_vert = self.rfcontext.set2D_vert
+            for bmv,xy in self.bmverts:
+                xy_updated = xy + delta
+                for bmv1,xy1 in self.vis_bmverts:
+                    if (xy_updated - xy1).length < self.rfcontext.drawing.scale(5):
+                        bmv.merge(bmv1)
+                        break
+        except:
+            pass
+
     @RFTool.dirty_when_done
     def modal_move(self):
         released = self.rfcontext.actions.released
         if self.move_done_pressed and self.rfcontext.actions.pressed(self.move_done_pressed):
-            # call function for going through visible verts and merging them if they are colocated
+            self.mergeSnapped()
             return 'main'
         if self.move_done_released and all(released(item) for item in self.move_done_released):
-            # call function for going through visible verts and merging them if they are colocated
+            self.mergeSnapped()
             return 'main'
         if self.move_cancelled and self.rfcontext.actions.pressed('cancel'):
             self.rfcontext.undo_cancel()
@@ -310,19 +325,17 @@
         delta = Vec2D(self.rfcontext.actions.mouse - self.mousedown)
         set2D_vert = self.rfcontext.set2D_vert
         for bmv,xy in self.bmverts:
-<<<<<<< HEAD
-            # get visible verts before entering modal move
-            # check visible verts, if xy + delta is within 5 pixels,
-            if (xy + delta)  < rfcontext.drawing.scale(5) :
-                set2D_vert(bmv, bmv0.co)
-            else:
-                set2D_vert(bmv, xy + delta)
-=======
             xy_updated = xy + delta
             # check if xy_updated is "close" to any visible verts (in image plane)
             # if so, snap xy_updated to vert position (in image plane)
-            set2D_vert(bmv, xy_updated)
->>>>>>> 72672378
+            try:
+                for bmv1,xy1 in self.vis_bmverts:
+                    if (xy_updated - xy1).length < self.rfcontext.drawing.scale(5):
+                        set2D_vert(bmv, xy1)
+                    else:
+                        set2D_vert(bmv, xy_updated)
+            except:
+                set2D_vert(bmv, xy_updated)
         self.rfcontext.update_verts_faces(v for v,_ in self.bmverts)
 
     def draw_lines(self, coords):
@@ -375,7 +388,7 @@
 
             if self.next_state == 'new vertex':
                 nearest_edge,d = self.rfcontext.nearest2D_edge(edges=self.vis_edges)
-                if d is not None and d < 15:
+                if d is not None and d < self.rfcontext.drawing.scale(15):
                     self.draw_lines([nearest_edge.verts[0].co, hit_pos])
                     self.draw_lines([nearest_edge.verts[1].co, hit_pos])
                 return
@@ -388,7 +401,7 @@
                 else:
                     p0 = hit_pos
                     nearest_edge,d = self.rfcontext.nearest2D_edge(edges=self.vis_edges)
-                    if d is not None and d < 15:
+                    if d is not None and d < self.rfcontext.drawing.scale(15):
                         self.draw_lines([nearest_edge.verts[0].co, p0])
                         self.draw_lines([nearest_edge.verts[1].co, p0])
                 self.draw_lines([bmv0.co, p0])
