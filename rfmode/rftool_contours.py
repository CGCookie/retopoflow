import bpy
import bgl
import blf
import math
from itertools import chain
from .rftool import RFTool
from ..lib.common_utilities import showErrorMessage
from ..common.maths import Point,Point2D,Vec2D,Vec
from .rftool_contours_utils import *

@RFTool.action_call('contours tool')
class RFTool_Contours(RFTool):
    ''' Called when RetopoFlow is started, but not necessarily when the tool is used '''
    def init(self):
        self.FSM['move']  = self.modal_move
<<<<<<< HEAD

=======
    
>>>>>>> 08da80ac
    def name(self): return "Contours"
    def icon(self): return "rf_contours_icon"
    def description(self): return 'Contours!!'

    def start(self):
        self.rfwidget.set_widget('line', color=(1.0, 1.0, 1.0))
        self.rfwidget.set_line_callback(self.line)
        self.update()
<<<<<<< HEAD

        self.show_cut = False
        self.pts = []
        self.connected = False

=======
        
        self.show_cut = False
        self.pts = []
        self.connected = False
    
>>>>>>> 08da80ac
    def update(self):
        sel_edges = self.rfcontext.get_selected_edges()
        sel_loops = find_loops(sel_edges)
        sel_strings = find_strings(sel_edges)
        self.loops_data = [{
            'loop': loop,
            'plane': loop_plane(loop),
            'count': len(loop),
            'radius': loop_radius(loop),
            } for loop in sel_loops]
        self.strings_data = [{
            'string': string,
            'plane': loop_plane(string),
            'count': len(string),
            } for string in sel_strings]
<<<<<<< HEAD

=======
        self.sel_loops = [Contours_Loop(loop) for loop in sel_loops]
    
>>>>>>> 08da80ac
    @RFTool.dirty_when_done
    def line(self):
        xy0,xy1 = self.rfwidget.line2D
        if (xy1-xy0).length < 0.001: return
<<<<<<< HEAD

        plane = self.rfcontext.Point2D_to_Plane(xy0, xy1)
        ray = self.rfcontext.Point2D_to_Ray(xy0 + (xy1-xy0)/2)

=======
        
        plane = self.rfcontext.Point2D_to_Plane(xy0, xy1)
        ray = self.rfcontext.Point2D_to_Ray(xy0 + (xy1-xy0)/2)
        
>>>>>>> 08da80ac
        crawl = self.rfcontext.plane_intersection_crawl(ray, plane)
        if not crawl: return
        # get crawl data (over source)
        pts = [c for (f0,e,f1,c) in crawl]
        connected = crawl[0][0] is not None
        length = sum((c0-c1).length for c0,c1 in iter_pairs(pts, connected))
<<<<<<< HEAD

        self.rfcontext.undo_push('cut')

=======
        
        self.rfcontext.undo_push('cut')
        
>>>>>>> 08da80ac
        sel_edges = self.rfcontext.get_selected_edges()
        if connected:
            # find two closest selected loops, one on each side
            sel_loops = find_loops(sel_edges)
            sel_loop_planes = [loop_plane(loop) for loop in sel_loops]
            sel_loops_pos = sorted([
                (loop, plane.distance_to(p.o), len(loop), loop_length(loop))
                for loop,p in zip(sel_loops, sel_loop_planes) if plane.side(p.o) > 0
                ], key=lambda data:data[1])
            sel_loops_neg = sorted([
                (loop, plane.distance_to(p.o), len(loop), loop_length(loop))
                for loop,p in zip(sel_loops, sel_loop_planes) if plane.side(p.o) < 0
                ], key=lambda data:data[1])
            sel_loop_pos = next(iter(sel_loops_pos), None)
            sel_loop_neg = next(iter(sel_loops_neg), None)
            if sel_loop_pos and sel_loop_neg:
                if sel_loop_pos[2] != sel_loop_neg[2]:
                    # selected loops do not have same count of vertices
                    # choosing the closer loop
                    if sel_loop_pos[1] < sel_loop_neg[1]:
                        sel_loop_neg = None
                    else:
                        sel_loop_pos = None
                else:
                    edges_between = edges_between_loops(sel_loop_pos[0], sel_loop_neg[0])
                    self.rfcontext.delete_edges(edges_between)
        else:
            # find two closest selected strings, one on each side
            sel_strings = find_strings(sel_edges)
            sel_string_planes = [loop_plane(string) for string in sel_strings]
            sel_strings_pos = sorted([
                (string, plane.distance_to(p.o), len(string), string_length(string))
                for string,p in zip(sel_strings, sel_string_planes) if plane.side(p.o) > 0
                ], key=lambda data:data[1])
            sel_strings_neg = sorted([
                (string, plane.distance_to(p.o), len(string), string_length(string))
                for string,p in zip(sel_strings, sel_string_planes) if plane.side(p.o) < 0
                ], key=lambda data:data[1])
            sel_string_pos = next(iter(sel_strings_pos), None)
            sel_string_neg = next(iter(sel_strings_neg), None)
            if sel_string_pos and sel_string_neg:
                if sel_string_pos[2] != sel_string_neg[2]:
                    # selected strings do not have same count of vertices
                    # choosing the closer string
                    if sel_string_pos[1] < sel_string_neg[1]:
                        sel_string_neg = None
                    else:
                        sel_string_pos = None
            sel_loop_pos = None
            sel_loop_neg = None
<<<<<<< HEAD

        count = 16  # default starting count
        if sel_loop_pos is not None: count = sel_loop_pos[2]
        if sel_loop_neg is not None: count = sel_loop_neg[2]

        # where new verts, edges, and faces are stored
        verts,edges,faces = [],[],[]

=======
        
        count = 16  # default starting count
        if sel_loop_pos is not None: count = sel_loop_pos[2]
        if sel_loop_neg is not None: count = sel_loop_neg[2]
        
        # where new verts, edges, and faces are stored
        verts,edges,faces = [],[],[]
        
>>>>>>> 08da80ac
        def insert_verts_edges(dists, offset=0):
            nonlocal verts,edges,pts,connected
            i,dist = 0,dists[0]
            for c0,c1 in iter_pairs(pts, connected): #chain(pts[:offset],pts[offset:]), connected):
                d = (c1-c0).length
                while dist - d <= 0:
                    # create new vert between c0 and c1
                    p = c0 + (c1 - c0) * (dist / d)
                    verts += [self.rfcontext.new_vert_point(p)]
                    i += 1
                    if i == len(dists): break
                    dist += dists[i]
                dist -= d
                if i == len(dists): break
            assert len(dists)==len(verts)
            for v0,v1 in iter_pairs(verts, connected):
                edges += [self.rfcontext.new_edge((v0, v1))]
<<<<<<< HEAD

=======
        
>>>>>>> 08da80ac
        def bridge(loop):
            nonlocal faces, verts
            # find closest pair of verts between new loop and given loop
            vert_pair,dist = None,None
            for i0,v0 in enumerate(verts):
                for i1,v1 in enumerate(loop):
                    d = (v0.co - v1.co).length
                    if vert_pair is None or d < dist:
                        vert_pair,dist = (i0,i1),d
            l = len(loop)
            def get_vnew(i): return verts[((i%l)+l)%l]
            def get_vold(i): return loop[((i%l)+l)%l]
            i0,i3 = vert_pair
            dirs = [
                (1,1,(get_vnew(i0+1).co - get_vold(i3+1).co).length),
                (1,-1,(get_vnew(i0+1).co - get_vold(i3-1).co).length),
                (-1,1,(get_vnew(i0-1).co - get_vold(i3+1).co).length),
                (-1,-1,(get_vnew(i0-1).co - get_vold(i3-1).co).length),
                ]
            dirs.sort(key=lambda x:x[2])
            o0,o3,_ = dirs[0]
            for ind in range(l):
                i1 = i0 + o0
                i2 = i3 + o3
                faces += [self.rfcontext.new_face((get_vnew(i0), get_vnew(i1), get_vold(i2), get_vold(i3)))]
                i0,i3 = i1,i2
<<<<<<< HEAD

=======
        
>>>>>>> 08da80ac
        # step_size is shrunk just a bit to account for floating point errors
        if sel_loop_pos and sel_loop_neg:
            step_size = length / (count - (0 if connected else 1)) * 0.999
            dists = [step_size for i in range(count)]
        elif sel_loop_pos:
            step_size = length / (count - (0 if connected else 1)) * 0.999
            dists = [step_size for i in range(count)]
        elif sel_loop_neg:
            step_size = length / (count - (0 if connected else 1)) * 0.999
            dists = [step_size for i in range(count)]
        else:
            step_size = length / (count - (0 if connected else 1)) * 0.999
            dists = [step_size for i in range(count)]
<<<<<<< HEAD

        insert_verts_edges(dists)

        if sel_loop_pos: bridge(sel_loop_pos[0])
        if sel_loop_neg: bridge(sel_loop_neg[0])

=======
        
        insert_verts_edges(dists)
        
        if sel_loop_pos: bridge(sel_loop_pos[0])
        if sel_loop_neg: bridge(sel_loop_neg[0])
        
>>>>>>> 08da80ac
        #if sel_loop_pos:
        #    edges += edges_of_loop(sel_loops[sel_loop_pos[0]])
        #if sel_loop_neg:
        #    edges += edges_of_loop(sel_loops[sel_loop_neg[0]])
<<<<<<< HEAD

        self.rfcontext.select(verts + edges, supparts=False) # + faces)
        self.update()

        self.pts = pts
        self.connected = connected

    def modal_main(self):
        if self.rfcontext.actions.pressed('select'):
            edges = self.rfcontext.visible_edges()
            edge,_ = self.rfcontext.nearest2D_edge_mouse(edges=edges, max_dist=10)
            if not edge:
                self.rfcontext.deselect_all()
                return
            self.rfcontext.select_edge_loop(edge, only=True)
            self.update()
            return

        if self.rfcontext.actions.pressed('select add'):
            edges = self.rfcontext.visible_edges()
            edge,_ = self.rfcontext.nearest2D_edge_mouse(edges=edges, max_dist=10)
            if not edge: return
            self.rfcontext.select_edge_loop(edge, only=False)
            self.update()
            return

        if self.rfcontext.actions.pressed('grab'):
            self.rfcontext.undo_push('move grabbed')
            self.prep_move()
            self.move_done_pressed = 'confirm'
            self.move_done_released = None
            self.move_cancelled = 'cancel'
            return 'move'


        if self.rfcontext.actions.pressed('increase count'):
            print('increasing count')
            return
        if self.rfcontext.actions.pressed('decrease count'):
            print('decreasing count')
            return

    def prep_move(self, bmverts=None):
        if not bmverts: bmverts = self.rfcontext.get_selected_verts()
        self.bmverts = [(bmv, self.rfcontext.Point_to_Point2D(bmv.co)) for bmv in bmverts]
        self.mousedown = self.rfcontext.actions.mouse

    @RFTool.dirty_when_done
    def modal_move(self):
        if self.move_done_pressed and self.rfcontext.actions.pressed(self.move_done_pressed):
            return 'main'
        if self.move_done_released and self.rfcontext.actions.released(self.move_done_released):
            return 'main'
        if self.move_cancelled and self.rfcontext.actions.pressed('cancel'):
            self.rfcontext.undo_cancel()
            return 'main'

        delta = Vec2D(self.rfcontext.actions.mouse - self.mousedown)
        set2D_crawl_vert = self.rfcontext.set2D_crawl_vert
        for bmv,xy in self.bmverts:
            set2D_crawl_vert(bmv, xy + delta)
        self.rfcontext.update_verts_faces(v for v,_ in self.bmverts)

    def draw_postview(self):
        if self.show_cut:
            bgl.glLineWidth(1.0)
            bgl.glColor4f(1,1,0,1)
            bgl.glBegin(bgl.GL_LINE_STRIP)
            for pt in self.pts:
                bgl.glVertex3f(*pt)
            if self.connected: bgl.glVertex3f(*self.pts[0])
            bgl.glEnd()

    def draw_postpixel(self):
        point_to_point2d = self.rfcontext.Point_to_Point2D
        up = self.rfcontext.Vec_up()
        size_to_size2D = self.rfcontext.size_to_size2D
        text_draw2D = self.rfcontext.drawing.text_draw2D
        self.rfcontext.drawing.text_size(12)

        for loop_data in self.loops_data:
            loop = loop_data['loop']
            radius = loop_data['radius']
            count = loop_data['count']
            plane = loop_data['plane']
            cos = [point_to_point2d(vert.co) for vert in loop]
            cos = [co for co in cos if co]
            if cos:
                xy = max(cos, key=lambda co:co.y)
                xy.y += 10
                text_draw2D(count, xy, (1,1,0,1), dropshadow=(0,0,0,0.5))

            p0 = point_to_point2d(plane.o)
            p1 = point_to_point2d(plane.o+plane.n*0.1)
            if p0 and p1:
                d = (p0 - p1) * 0.25
                c = Vec2D((d.y,-d.x))
                p2 = p1 + d + c
                p3 = p1 + d - c

                bgl.glLineWidth(2.0)
                bgl.glColor4f(1,1,0,0.5)
                bgl.glBegin(bgl.GL_LINE_STRIP)
                bgl.glVertex2f(*p0)
                bgl.glVertex2f(*p1)
                bgl.glVertex2f(*p2)
                bgl.glVertex2f(*p1)
                bgl.glVertex2f(*p3)
                bgl.glEnd()

        for string_data in self.strings_data:
            string = string_data['string']
            count = string_data['count']
            plane = string_data['plane']
            cos = [point_to_point2d(vert.co) for vert in string]
            cos = [co for co in cos if co]
            if cos:
                xy = max(cos, key=lambda co:co.y)
                xy.y += 10
                text_draw2D(count, xy, (1,1,0,1), dropshadow=(0,0,0,0.5))

            p0 = point_to_point2d(plane.o)
            p1 = point_to_point2d(plane.o+plane.n*0.1)
            if p0 and p1:
                d = (p0 - p1) * 0.25
                c = Vec2D((d.y,-d.x))
                p2 = p1 + d + c
                p3 = p1 + d - c

=======
        
        self.rfcontext.select(verts + edges, supparts=False) # + faces)
        self.update()
        
        self.pts = pts
        self.connected = connected

    def modal_main(self):
        if self.rfcontext.actions.pressed('select'):
            edges = self.rfcontext.visible_edges()
            edge,_ = self.rfcontext.nearest2D_edge_mouse(edges=edges, max_dist=10)
            if not edge:
                self.rfcontext.deselect_all()
                return
            self.rfcontext.select_edge_loop(edge, only=True)
            self.update()
            return
        
        if self.rfcontext.actions.pressed('select add'):
            edges = self.rfcontext.visible_edges()
            edge,_ = self.rfcontext.nearest2D_edge_mouse(edges=edges, max_dist=10)
            if not edge: return
            self.rfcontext.select_edge_loop(edge, only=False)
            self.update()
            return
        
        if self.rfcontext.actions.pressed('grab'):
            self.rfcontext.undo_push('move grabbed')
            self.prep_move()
            self.move_done_pressed = 'confirm'
            self.move_done_released = None
            self.move_cancelled = 'cancel'
            return 'move'
            
        
        if self.rfcontext.actions.pressed('increase count'):
            print('increasing count')
            return
        if self.rfcontext.actions.pressed('decrease count'):
            print('decreasing count')
            return
    
    def prep_move(self, bmverts=None):
        if not bmverts: bmverts = self.rfcontext.get_selected_verts()
        self.bmverts = [(bmv, self.rfcontext.Point_to_Point2D(bmv.co)) for bmv in bmverts]
        self.mousedown = self.rfcontext.actions.mouse
    
    @RFTool.dirty_when_done
    def modal_move(self):
        if self.move_done_pressed and self.rfcontext.actions.pressed(self.move_done_pressed):
            return 'main'
        if self.move_done_released and self.rfcontext.actions.released(self.move_done_released):
            return 'main'
        if self.move_cancelled and self.rfcontext.actions.pressed('cancel'):
            self.rfcontext.undo_cancel()
            return 'main'

        delta = Vec2D(self.rfcontext.actions.mouse - self.mousedown)
        set2D_crawl_vert = self.rfcontext.set2D_crawl_vert
        for bmv,xy in self.bmverts:
            set2D_crawl_vert(bmv, xy + delta)
        self.rfcontext.update_verts_faces(v for v,_ in self.bmverts)
    
    def draw_postview(self):
        if self.show_cut:
            bgl.glLineWidth(1.0)
            bgl.glColor4f(1,1,0,1)
            bgl.glBegin(bgl.GL_LINE_STRIP)
            for pt in self.pts:
                bgl.glVertex3f(*pt)
            if self.connected: bgl.glVertex3f(*self.pts[0])
            bgl.glEnd()
    
    def draw_postpixel(self):
        point_to_point2d = self.rfcontext.Point_to_Point2D
        up = self.rfcontext.Vec_up()
        size_to_size2D = self.rfcontext.size_to_size2D
        text_draw2D = self.rfcontext.drawing.text_draw2D
        self.rfcontext.drawing.text_size(12)
        
        for loop_data in self.loops_data:
            loop = loop_data['loop']
            radius = loop_data['radius']
            count = loop_data['count']
            plane = loop_data['plane']
            cos = [point_to_point2d(vert.co) for vert in loop]
            cos = [co for co in cos if co]
            if cos:
                xy = max(cos, key=lambda co:co.y)
                xy.y += 10
                text_draw2D(count, xy, (1,1,0,1), dropshadow=(0,0,0,0.5))
            
            p0 = point_to_point2d(plane.o)
            p1 = point_to_point2d(plane.o+plane.n*0.1)
            if p0 and p1:
                d = (p0 - p1) * 0.25
                c = Vec2D((d.y,-d.x))
                p2 = p1 + d + c
                p3 = p1 + d - c
                
>>>>>>> 08da80ac
                bgl.glLineWidth(2.0)
                bgl.glColor4f(1,1,0,0.5)
                bgl.glBegin(bgl.GL_LINE_STRIP)
                bgl.glVertex2f(*p0)
                bgl.glVertex2f(*p1)
                bgl.glVertex2f(*p2)
                bgl.glVertex2f(*p1)
                bgl.glVertex2f(*p3)
<<<<<<< HEAD
                bgl.glEnd()
=======
                bgl.glEnd()
        
        for string_data in self.strings_data:
            string = string_data['string']
            count = string_data['count']
            plane = string_data['plane']
            cos = [point_to_point2d(vert.co) for vert in string]
            cos = [co for co in cos if co]
            if cos:
                xy = max(cos, key=lambda co:co.y)
                xy.y += 10
                text_draw2D(count, xy, (1,1,0,1), dropshadow=(0,0,0,0.5))
            
            p0 = point_to_point2d(plane.o)
            p1 = point_to_point2d(plane.o+plane.n*0.1)
            if p0 and p1:
                d = (p0 - p1) * 0.25
                c = Vec2D((d.y,-d.x))
                p2 = p1 + d + c
                p3 = p1 + d - c
                
                bgl.glLineWidth(2.0)
                bgl.glColor4f(1,1,0,0.5)
                bgl.glBegin(bgl.GL_LINE_STRIP)
                bgl.glVertex2f(*p0)
                bgl.glVertex2f(*p1)
                bgl.glVertex2f(*p2)
                bgl.glVertex2f(*p1)
                bgl.glVertex2f(*p3)
                bgl.glEnd()
>>>>>>> 08da80ac
<|MERGE_RESOLUTION|>--- conflicted
+++ resolved
@@ -13,11 +13,7 @@
     ''' Called when RetopoFlow is started, but not necessarily when the tool is used '''
     def init(self):
         self.FSM['move']  = self.modal_move
-<<<<<<< HEAD
-
-=======
-    
->>>>>>> 08da80ac
+
     def name(self): return "Contours"
     def icon(self): return "rf_contours_icon"
     def description(self): return 'Contours!!'
@@ -26,19 +22,11 @@
         self.rfwidget.set_widget('line', color=(1.0, 1.0, 1.0))
         self.rfwidget.set_line_callback(self.line)
         self.update()
-<<<<<<< HEAD
 
         self.show_cut = False
         self.pts = []
         self.connected = False
 
-=======
-        
-        self.show_cut = False
-        self.pts = []
-        self.connected = False
-    
->>>>>>> 08da80ac
     def update(self):
         sel_edges = self.rfcontext.get_selected_edges()
         sel_loops = find_loops(sel_edges)
@@ -54,42 +42,25 @@
             'plane': loop_plane(string),
             'count': len(string),
             } for string in sel_strings]
-<<<<<<< HEAD
-
-=======
         self.sel_loops = [Contours_Loop(loop) for loop in sel_loops]
-    
->>>>>>> 08da80ac
+
     @RFTool.dirty_when_done
     def line(self):
         xy0,xy1 = self.rfwidget.line2D
         if (xy1-xy0).length < 0.001: return
-<<<<<<< HEAD
 
         plane = self.rfcontext.Point2D_to_Plane(xy0, xy1)
         ray = self.rfcontext.Point2D_to_Ray(xy0 + (xy1-xy0)/2)
 
-=======
-        
-        plane = self.rfcontext.Point2D_to_Plane(xy0, xy1)
-        ray = self.rfcontext.Point2D_to_Ray(xy0 + (xy1-xy0)/2)
-        
->>>>>>> 08da80ac
         crawl = self.rfcontext.plane_intersection_crawl(ray, plane)
         if not crawl: return
         # get crawl data (over source)
         pts = [c for (f0,e,f1,c) in crawl]
         connected = crawl[0][0] is not None
         length = sum((c0-c1).length for c0,c1 in iter_pairs(pts, connected))
-<<<<<<< HEAD
 
         self.rfcontext.undo_push('cut')
 
-=======
-        
-        self.rfcontext.undo_push('cut')
-        
->>>>>>> 08da80ac
         sel_edges = self.rfcontext.get_selected_edges()
         if connected:
             # find two closest selected loops, one on each side
@@ -140,7 +111,6 @@
                         sel_string_pos = None
             sel_loop_pos = None
             sel_loop_neg = None
-<<<<<<< HEAD
 
         count = 16  # default starting count
         if sel_loop_pos is not None: count = sel_loop_pos[2]
@@ -149,16 +119,6 @@
         # where new verts, edges, and faces are stored
         verts,edges,faces = [],[],[]
 
-=======
-        
-        count = 16  # default starting count
-        if sel_loop_pos is not None: count = sel_loop_pos[2]
-        if sel_loop_neg is not None: count = sel_loop_neg[2]
-        
-        # where new verts, edges, and faces are stored
-        verts,edges,faces = [],[],[]
-        
->>>>>>> 08da80ac
         def insert_verts_edges(dists, offset=0):
             nonlocal verts,edges,pts,connected
             i,dist = 0,dists[0]
@@ -176,11 +136,7 @@
             assert len(dists)==len(verts)
             for v0,v1 in iter_pairs(verts, connected):
                 edges += [self.rfcontext.new_edge((v0, v1))]
-<<<<<<< HEAD
-
-=======
-        
->>>>>>> 08da80ac
+
         def bridge(loop):
             nonlocal faces, verts
             # find closest pair of verts between new loop and given loop
@@ -207,11 +163,7 @@
                 i2 = i3 + o3
                 faces += [self.rfcontext.new_face((get_vnew(i0), get_vnew(i1), get_vold(i2), get_vold(i3)))]
                 i0,i3 = i1,i2
-<<<<<<< HEAD
-
-=======
-        
->>>>>>> 08da80ac
+
         # step_size is shrunk just a bit to account for floating point errors
         if sel_loop_pos and sel_loop_neg:
             step_size = length / (count - (0 if connected else 1)) * 0.999
@@ -225,26 +177,16 @@
         else:
             step_size = length / (count - (0 if connected else 1)) * 0.999
             dists = [step_size for i in range(count)]
-<<<<<<< HEAD
 
         insert_verts_edges(dists)
 
         if sel_loop_pos: bridge(sel_loop_pos[0])
         if sel_loop_neg: bridge(sel_loop_neg[0])
 
-=======
-        
-        insert_verts_edges(dists)
-        
-        if sel_loop_pos: bridge(sel_loop_pos[0])
-        if sel_loop_neg: bridge(sel_loop_neg[0])
-        
->>>>>>> 08da80ac
         #if sel_loop_pos:
         #    edges += edges_of_loop(sel_loops[sel_loop_pos[0]])
         #if sel_loop_neg:
         #    edges += edges_of_loop(sel_loops[sel_loop_neg[0]])
-<<<<<<< HEAD
 
         self.rfcontext.select(verts + edges, supparts=False) # + faces)
         self.update()
@@ -374,108 +316,6 @@
                 p2 = p1 + d + c
                 p3 = p1 + d - c
 
-=======
-        
-        self.rfcontext.select(verts + edges, supparts=False) # + faces)
-        self.update()
-        
-        self.pts = pts
-        self.connected = connected
-
-    def modal_main(self):
-        if self.rfcontext.actions.pressed('select'):
-            edges = self.rfcontext.visible_edges()
-            edge,_ = self.rfcontext.nearest2D_edge_mouse(edges=edges, max_dist=10)
-            if not edge:
-                self.rfcontext.deselect_all()
-                return
-            self.rfcontext.select_edge_loop(edge, only=True)
-            self.update()
-            return
-        
-        if self.rfcontext.actions.pressed('select add'):
-            edges = self.rfcontext.visible_edges()
-            edge,_ = self.rfcontext.nearest2D_edge_mouse(edges=edges, max_dist=10)
-            if not edge: return
-            self.rfcontext.select_edge_loop(edge, only=False)
-            self.update()
-            return
-        
-        if self.rfcontext.actions.pressed('grab'):
-            self.rfcontext.undo_push('move grabbed')
-            self.prep_move()
-            self.move_done_pressed = 'confirm'
-            self.move_done_released = None
-            self.move_cancelled = 'cancel'
-            return 'move'
-            
-        
-        if self.rfcontext.actions.pressed('increase count'):
-            print('increasing count')
-            return
-        if self.rfcontext.actions.pressed('decrease count'):
-            print('decreasing count')
-            return
-    
-    def prep_move(self, bmverts=None):
-        if not bmverts: bmverts = self.rfcontext.get_selected_verts()
-        self.bmverts = [(bmv, self.rfcontext.Point_to_Point2D(bmv.co)) for bmv in bmverts]
-        self.mousedown = self.rfcontext.actions.mouse
-    
-    @RFTool.dirty_when_done
-    def modal_move(self):
-        if self.move_done_pressed and self.rfcontext.actions.pressed(self.move_done_pressed):
-            return 'main'
-        if self.move_done_released and self.rfcontext.actions.released(self.move_done_released):
-            return 'main'
-        if self.move_cancelled and self.rfcontext.actions.pressed('cancel'):
-            self.rfcontext.undo_cancel()
-            return 'main'
-
-        delta = Vec2D(self.rfcontext.actions.mouse - self.mousedown)
-        set2D_crawl_vert = self.rfcontext.set2D_crawl_vert
-        for bmv,xy in self.bmverts:
-            set2D_crawl_vert(bmv, xy + delta)
-        self.rfcontext.update_verts_faces(v for v,_ in self.bmverts)
-    
-    def draw_postview(self):
-        if self.show_cut:
-            bgl.glLineWidth(1.0)
-            bgl.glColor4f(1,1,0,1)
-            bgl.glBegin(bgl.GL_LINE_STRIP)
-            for pt in self.pts:
-                bgl.glVertex3f(*pt)
-            if self.connected: bgl.glVertex3f(*self.pts[0])
-            bgl.glEnd()
-    
-    def draw_postpixel(self):
-        point_to_point2d = self.rfcontext.Point_to_Point2D
-        up = self.rfcontext.Vec_up()
-        size_to_size2D = self.rfcontext.size_to_size2D
-        text_draw2D = self.rfcontext.drawing.text_draw2D
-        self.rfcontext.drawing.text_size(12)
-        
-        for loop_data in self.loops_data:
-            loop = loop_data['loop']
-            radius = loop_data['radius']
-            count = loop_data['count']
-            plane = loop_data['plane']
-            cos = [point_to_point2d(vert.co) for vert in loop]
-            cos = [co for co in cos if co]
-            if cos:
-                xy = max(cos, key=lambda co:co.y)
-                xy.y += 10
-                text_draw2D(count, xy, (1,1,0,1), dropshadow=(0,0,0,0.5))
-            
-            p0 = point_to_point2d(plane.o)
-            p1 = point_to_point2d(plane.o+plane.n*0.1)
-            if p0 and p1:
-                d = (p0 - p1) * 0.25
-                c = Vec2D((d.y,-d.x))
-                p2 = p1 + d + c
-                p3 = p1 + d - c
-                
->>>>>>> 08da80ac
                 bgl.glLineWidth(2.0)
                 bgl.glColor4f(1,1,0,0.5)
                 bgl.glBegin(bgl.GL_LINE_STRIP)
@@ -484,37 +324,4 @@
                 bgl.glVertex2f(*p2)
                 bgl.glVertex2f(*p1)
                 bgl.glVertex2f(*p3)
-<<<<<<< HEAD
-                bgl.glEnd()
-=======
-                bgl.glEnd()
-        
-        for string_data in self.strings_data:
-            string = string_data['string']
-            count = string_data['count']
-            plane = string_data['plane']
-            cos = [point_to_point2d(vert.co) for vert in string]
-            cos = [co for co in cos if co]
-            if cos:
-                xy = max(cos, key=lambda co:co.y)
-                xy.y += 10
-                text_draw2D(count, xy, (1,1,0,1), dropshadow=(0,0,0,0.5))
-            
-            p0 = point_to_point2d(plane.o)
-            p1 = point_to_point2d(plane.o+plane.n*0.1)
-            if p0 and p1:
-                d = (p0 - p1) * 0.25
-                c = Vec2D((d.y,-d.x))
-                p2 = p1 + d + c
-                p3 = p1 + d - c
-                
-                bgl.glLineWidth(2.0)
-                bgl.glColor4f(1,1,0,0.5)
-                bgl.glBegin(bgl.GL_LINE_STRIP)
-                bgl.glVertex2f(*p0)
-                bgl.glVertex2f(*p1)
-                bgl.glVertex2f(*p2)
-                bgl.glVertex2f(*p1)
-                bgl.glVertex2f(*p3)
-                bgl.glEnd()
->>>>>>> 08da80ac
+                bgl.glEnd()