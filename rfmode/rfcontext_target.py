--- conflicted
+++ resolved
@@ -71,13 +71,12 @@
 
     def nearest_verts_mouse(self, max_dist:float):
         return self.nearest_verts_point(self.actions.mouse, max_dist)
-    
+
     def nearest_edges_Point(self, point, max_dist:float):
         return self.rftarget.nearest_bmedges_Point(point, max_dist)
-    
+
     def nearest_edge_Point(self, point:Point, edges=None):
         return self.rftarget.nearest_bmedge_Point(point, edges=edges)
-<<<<<<< HEAD
 
     def nearest2D_edge_Point2D(self, point:Point2D, edges=None, max_dist=None):
         return self.rftarget.nearest2D_bmedge_Point2D(point, self.Point_to_Point2D, edges=edges, max_dist=max_dist)
@@ -85,22 +84,13 @@
     def nearest2D_edge_mouse(self, edges=None, max_dist=None):
         return self.nearest2D_edge_Point2D(self.actions.mouse, edges=edges, max_dist=max_dist)
 
-=======
-    
-    def nearest2D_edge_Point2D(self, point:Point2D, edges=None, max_dist=None):
-        return self.rftarget.nearest2D_bmedge_Point2D(point, self.Point_to_Point2D, edges=edges, max_dist=max_dist)
-    
-    def nearest2D_edge_mouse(self, edges=None, max_dist=None):
-        return self.nearest2D_edge_Point2D(self.actions.mouse, edges=edges, max_dist=max_dist)
-    
->>>>>>> 6ad3b1ea
     def nearest2D_face_point(self, point):
         xy = self.get_point2D(point)
         return self.rftarget.nearest2D_bmface_Point2D(xy, self.Point_to_Point2D)
-    
+
     def nearest2D_face_mouse(self):
         return self.nearest2D_face_point(self.actions.mouse)
-    
+
     #######################################
 
     def visible_verts(self):
@@ -143,7 +133,7 @@
         if xyz is None: return
         vert.co = xyz
         vert.normal = norm
-    
+
     def set2D_crawl_vert(self, vert:RFVert, xy:Point2D):
         hits = self.raycast_sources_Point2D_all(xy)
         if not hits: return
@@ -152,8 +142,8 @@
         p,n,_,_ = min(hits, key=lambda hit:(hit[0]-co).length)
         vert.co = p
         vert.normal = n
-    
-    
+
+
     def new_vert_point(self, xyz:Point):
         xyz,norm,_,_ = self.nearest_sources_Point(xyz)
         if not xyz or not norm: return None
@@ -178,10 +168,10 @@
 
     def update_face_normal(self, face):
         return self.rftarget.update_face_normal(face)
-    
+
     def delete_edges(self, edges):
         self.rftarget.delete_edges(edges)
-    
+
     def delete_faces(self, faces):
         self.rftarget.delete_faces(faces)
 
@@ -226,12 +216,11 @@
         self.rftarget.select_toggle()
         if self.tool: self.tool.update()
         self.update_rot_object()
-    
+
     def select_edge_loop(self, edge, only=True):
         self.rftarget.select_edge_loop(edge, only=only)
         if self.tool: self.tool.update()
         self.update_rot_object()
-    
+
     def update_rot_object(self):
-        self.rot_object.location = self.rftarget.get_selection_center()
-    +        self.rot_object.location = self.rftarget.get_selection_center()