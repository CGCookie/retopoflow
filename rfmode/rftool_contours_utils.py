--- conflicted
+++ resolved
@@ -39,15 +39,8 @@
 
 def find_loops(edges):
     if not edges: return []
-<<<<<<< HEAD
+    touched,loops = set(),[]
 
-    touched = set()
-    loops = []
-
-=======
-    touched,loops = set(),[]
-    
->>>>>>> 6ad3b1ea
     def crawl(v0, edge01, vert_list):
         nonlocal edges, touched
         # ... -- v0 -- edge01 -- v1 -- edge12 -- ...
@@ -68,12 +61,10 @@
 
     return loops
 
-<<<<<<< HEAD
-=======
 def find_strings(edges, min_length=4):
     if not edges: return []
     touched,strings = set(),[]
-    
+
     def crawl(v0, edge01, vert_list):
         nonlocal edges, touched
         # ... -- v0 -- edge01 -- v1 -- edge12 -- ...
@@ -85,16 +76,15 @@
         edge12 = next_edge_in_string(edge01, v1)
         if not edge12 or edge12 not in edges: return vert_list + [v1]
         return crawl(v1, edge12, vert_list)
-    
+
     for edge in edges:
         if edge in touched: continue
         vert_list0 = crawl(edge.verts[0], edge, [])
         vert_list1 = crawl(edge.verts[1], edge, [])
         vert_list = list(reversed(vert_list0)) + vert_list1[2:]
         if len(vert_list) >= min_length: strings.append(vert_list)
-    
+
     return strings
->>>>>>> 6ad3b1ea
 
 def find_cycles(edges, max_loops=10):
     # searches through edges to find loops
@@ -167,9 +157,6 @@
 def loop_radius(vert_loop):
     pt = sum((Vector(vert.co) for vert in vert_loop), Vector()) / len(vert_loop)
     rad = sum((vert.co - pt).length for vert in vert_loop) / len(vert_loop)
-<<<<<<< HEAD
-    return rad
-=======
     return rad
 
 def loop_length(vert_loop):
@@ -193,5 +180,4 @@
     return sum((v0.co-v1.co).length for v0,v1 in zip(vert_loop[:-1], vert_loop[1:]))
 
 def project_loop_to_plane(vert_loop, plane):
-    return [plane.project(v.co) for v in vert_loop]
->>>>>>> 6ad3b1ea
+    return [plane.project(v.co) for v in vert_loop]