--- conflicted
+++ resolved
@@ -115,17 +115,10 @@
         self.mousedown_left = None
         self.mousedown_middle = None
         self.mousedown_right = None
-<<<<<<< HEAD
-        
+
         self.hit_pos = None
         self.hit_norm = None
-        
-=======
-
-        self.hit_pos = None
-        self.hit_norm = None
-
->>>>>>> ac020472
+
         self.ctrl = False
         self.ctrl_left = False
         self.ctrl_right = False
@@ -248,6 +241,4 @@
 
     def _process_event(self, context, event):
         # if event.type not in {'TIMER','MOUSEMOVE','INBETWEEN_MOUSEMOVE'}: print(event.type)
-        self.actions.update(context, event, self.timer)
-
-
+        self.actions.update(context, event, self.timer)