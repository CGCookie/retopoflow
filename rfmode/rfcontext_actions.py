--- conflicted
+++ resolved
@@ -49,12 +49,7 @@
         'delete': {'X','DELETE'},
 
         'relax selected': {'SHIFT+S'},
-<<<<<<< HEAD
-        
-        
-=======
-
->>>>>>> 05634de5
+
         # widget
         'brush radius': {'F'},
         'brush size': {'F'},
