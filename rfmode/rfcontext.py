import re
import os
import sys
import math
import json
import copy
import time
import glob
import inspect
import pickle
import binascii
import importlib

import bgl
import blf
import bpy
import bmesh
from bmesh.types import BMVert, BMEdge, BMFace
from mathutils.bvhtree import BVHTree
from mathutils import Matrix, Vector

from .rfcontext_actions import RFContext_Actions
from .rfcontext_drawing import RFContext_Drawing
from .rfcontext_spaces import RFContext_Spaces
from .rfcontext_target import RFContext_Target

from ..lib.common_utilities import get_settings, dprint
from ..common.maths import Point, Vec, Direction, Normal
from ..common.maths import Ray, Plane, XForm
from ..common.maths import Point2D, Vec2D, Direction2D
from ..lib.classes.profiler.profiler import profiler

from .rfmesh import RFSource, RFTarget, RFMeshRender

from .rftool import RFTool
from .rfwidget import RFWidget


#######################################################
# import all the tools here

def find_all_rftools(root=None):
    if not root:
        addons = bpy.context.user_preferences.addons
        folderpath = os.path.dirname(os.path.abspath(__file__))
        while folderpath:
            rootpath,foldername = os.path.split(folderpath)
            if foldername in addons: break
            folderpath = rootpath
        else:
            assert False, 'Could not find root folder'
        return find_all_rftools(folderpath)

    if not hasattr(find_all_rftools, 'touched'):
        find_all_rftools.touched = set()
    root = os.path.abspath(root)
    if root in find_all_rftools.touched: return
    find_all_rftools.touched.add(root)

    found = False
    for path in glob.glob(os.path.join(root, '*')):
        if os.path.isdir(path):
            # recurse?
            found |= find_all_rftools(path)
        elif os.path.splitext(path)[1] == '.py':
            rft = os.path.splitext(os.path.basename(path))[0]
            try:
                tmp = importlib.__import__(rft, globals(), locals(), [], level=1)
                for k in dir(tmp):
                    v = tmp.__getattribute__(k)
                    if inspect.isclass(v) and v is not RFTool and issubclass(v, RFTool):
                        # v is an RFTool, so add it to the global namespace
                        globals()[k] = v
                        found = True
            except Exception as e:
                if 'rftool' in rft:
                    dprint('Could not import ' + rft)
                    dprint(e)
                pass
    return found
assert find_all_rftools(), 'Could not find RFTools'


#######################################################


class RFContext(RFContext_Actions, RFContext_Drawing, RFContext_Spaces, RFContext_Target):
    '''
    RFContext contains data and functions that are useful across all of RetopoFlow, such as:

    - RetopoFlow settings
    - xform matrices, xfrom functions (raycast from screen space coord, etc.)
    - list of source objects, along with associated BVH, BMesh
    - undo stack
    - current state in FSM
    - event details

    Target object is the active object.  Source objects will be all visible objects that are not active.

    RFContext object is passed to tools, and tools perform manipulations through the RFContext object.
    '''

    instance = None     # reference to the current instance of RFContext

    undo_depth = 100    # set in RF settings?

    @staticmethod
    def is_valid_source(o):
        if type(o) is not bpy.types.Object: return False
        if type(o.data) is not bpy.types.Mesh: return False
        if not any(vl and ol for vl,ol in zip(bpy.context.scene.layers, o.layers)): return False
        if o.hide: return False
        if o.select and o == bpy.context.active_object: return False
        if not o.data.polygons: return False
        return True

    @staticmethod
    def is_valid_target(o):
        if type(o) is not bpy.types.Object: return False
        if type(o.data) is not bpy.types.Mesh: return False
        if not any(vl and ol for vl,ol in zip(bpy.context.scene.layers, o.layers)): return False
        if o.hide: return False
        if not o.select: return False
        if o != bpy.context.active_object: return False
        return True

    @staticmethod
    def has_valid_source():
        return any(RFContext.is_valid_source(o) for o in bpy.context.scene.objects)

    @staticmethod
    def has_valid_target():
        return RFContext.get_target() is not None

    @staticmethod
    def get_sources():
        return [o for o in bpy.context.scene.objects if RFContext.is_valid_source(o)]

    @staticmethod
    def get_target():
        o = bpy.context.active_object
        return o if RFContext.is_valid_target(o) else None

    def __init__(self, starting_tool):
        pr = profiler.start()

        RFContext.instance = self
        self.undo = []  # undo stack of causing actions, FSM state, tool states, and rftargets
        self.redo = []  # redo stack of causing actions, FSM state, tool states, and rftargets

        self.FSM = {}
        self.FSM['main'] = self.modal_main
        self.mode = 'main'

        self._init_tools()              # set up tools and widgets used in RetopoFlow
        self._init_actions()            # set up default and user-defined actions
        self._init_usersettings()       # set up user-defined settings and key mappings
        self._init_drawing()            # set up drawing utilities
        
        self._init_target()             # set up target object
        self._init_sources()            # set up source objects

        self._init_rotate_about_active()    # must happen *AFTER* target is initialized!

        if starting_tool:
            self.set_tool(starting_tool)
        else:
            self.set_tool(RFTool_Move())

        self.fps_time = time.time()
        self.frames = 0

        self.timer = None
        self.time_to_save = None
        self.fps = 0
        self.show_fps = True

        pr.done()
        profiler.printout()

    def _init_usersettings(self):
        # user-defined settings
        self.settings = get_settings()

    def _init_tools(self):
        self.rfwidget = RFWidget.new(self)  # init widgets
        RFTool.init_tools(self)             # init tools
        self.nav = False                    # not currently navigating
        #self.set_tool(RFTool_Move())        # set default tool

    def _init_rotate_about_active(self):
        self._end_rotate_about_active()
        o = bpy.data.objects.new('RetopoFlow_Rotate', None)
        bpy.context.scene.objects.link(o)
        o.select = True
        bpy.context.scene.objects.active = o
        self.rot_object = o
        self.update_rot_object()

    def _end_rotate_about_active(self):
        if 'RetopoFlow_Rotate' not in bpy.data.objects: return
        # need to remove empty object for rotation
        bpy.data.objects.remove(bpy.data.objects['RetopoFlow_Rotate'], do_unlink=True)
        bpy.context.scene.objects.active = self.tar_object
        self.rot_object = None
    
    @profiler.profile
    def _init_target(self):
        ''' target is the active object.  must be selected and visible '''

        # if user has modified the edit mesh, toggle into object then edit mode to update
        # if bpy.context.mode == 'EDIT_MESH':
        #    bpy.ops.object.mode_set(mode='OBJECT')
        #    bpy.ops.object.mode_set(mode='EDIT')
        
        self.tar_object = RFContext.get_target()
        assert self.tar_object, 'Could not find valid target?'
        self.rftarget = RFTarget.new(self.tar_object)

        # HACK! TODO: FIXME!
        color_select = self.settings.theme_colors_selection[self.settings.theme]
        color_frozen = self.settings.theme_colors_frozen[self.settings.theme]
        opts = {
            'poly color': (color_frozen[0], color_frozen[1], color_frozen[2], 0.20),
            'poly color selected': (color_select[0], color_select[1], color_select[2], 0.20),
            'poly offset': 0.000010,
            'poly mirror color': (color_frozen[0], color_frozen[1], color_frozen[2], 0.10),
            'poly mirror color selected': (color_select[0], color_select[1], color_select[2], 0.10),
            'poly mirror offset': 0.000010,

            'line color': (color_frozen[0], color_frozen[1], color_frozen[2], 1.00),
            'line color selected': (color_select[0], color_select[1], color_select[2], 1.00),
            'line width': 2.0,
            'line offset': 0.000012,
            'line mirror stipple': False,
            'line mirror color': (color_frozen[0], color_frozen[1], color_frozen[2], 0.25),
            'line mirror color selected': (color_select[0], color_select[1], color_select[2], 0.25),
            'line mirror width': 1.5,
            'line mirror offset': 0.000012,
            'line mirror stipple': False,

            'point color': (color_frozen[0], color_frozen[1], color_frozen[2], 1.00),
            'point color selected': (color_select[0], color_select[1], color_select[2], 1.00),
            'point size': 5.0,
            'point offset': 0.000015,
            'point mirror color': (color_frozen[0], color_frozen[1], color_frozen[2], 0.25),
            'point mirror color selected': (color_select[0], color_select[1], color_select[2], 0.25),
            'point mirror size': 3.0,
            'point mirror offset': 0.000015,
        }
        self.rftarget_draw = RFMeshRender(self.rftarget, opts)
    
    @profiler.profile
    def _init_sources(self):
        ''' find all valid source objects, which are mesh objects that are visible and not active '''
        self.rfsources = [RFSource.new(src) for src in RFContext.get_sources()]
        print('%d sources' % len(self.rfsources))

        zy_plane = self.rftarget.get_yz_plane()
        self.zy_intersections = []
        for rfs in self.rfsources:
            self.zy_intersections += rfs.plane_intersection(zy_plane)

    def commit(self):
        #self.rftarget.commit()
        pass

    def end(self):
        self._end_rotate_about_active()

    ###################################################
    # mouse cursor functions

    def set_cursor(self, cursor):
        # DEFAULT, NONE, WAIT, CROSSHAIR, MOVE_X, MOVE_Y, KNIFE, TEXT, PAINT_BRUSH, HAND, SCROLL_X, SCROLL_Y, SCROLL_XY, EYEDROPPER
        for wm in bpy.data.window_managers:
            for win in wm.windows:
                win.cursor_modal_set(cursor)

    def restore_cursor(self): self.set_cursor('DEFAULT')

    def set_tool(self, tool):
        if hasattr(self, 'tool') and self.tool == tool: return
        self.tool       = tool                  # currently selected tool
        self.tool_state = self.tool.start()     # current tool state

    ###################################################
    # undo / redo stack operations

    def _create_state(self, action):
        return {
            'action':       action,
            'tool':         self.tool,
            'tool_state':   copy.deepcopy(self.tool_state),
            'rftarget':     copy.deepcopy(self.rftarget),
            }
    def _restore_state(self, state):
        self.tool = state['tool']
        self.tool_state = state['tool_state']
        self.rftarget = state['rftarget']
        self.rftarget.dirty()
        self.rftarget_draw.replace_rfmesh(self.rftarget)
        if self.tool: self.tool.update()

    def undo_push(self, action, repeatable=False):
        # skip pushing to undo if action is repeatable and we are repeating actions
        if repeatable and self.undo and self.undo[-1]['action'] == action: return
        self.undo.append(self._create_state(action))
        while len(self.undo) > self.undo_depth: self.undo.pop(0)     # limit stack size
        self.redo.clear()

    def undo_pop(self):
        if not self.undo: return
        self.redo.append(self._create_state('undo'))
        self._restore_state(self.undo.pop())

    def undo_cancel(self):
        if not self.undo: return
        self._restore_state(self.undo.pop())

    def redo_pop(self):
        if not self.redo: return
        self.undo.append(self._create_state('redo'))
        self._restore_state(self.redo.pop())


    ###################################################

    def modal(self, context, event):
        # returns set with actions for RFMode to perform
        #   {'confirm'}:    done with RFMode
        #   {'pass'}:       pass-through to Blender
        #   empty or None:  stay in modal

        self._process_event(context, event)

        self.actions.hit_pos,self.actions.hit_norm,_,_ = self.raycast_sources_mouse()

        if self.actions.using('maximize area'):
            return {'pass'}

        if self.actions.using('autosave'):
            return {'pass'}

        use_auto_save_temporary_files = context.user_preferences.filepaths.use_auto_save_temporary_files
        auto_save_time = context.user_preferences.filepaths.auto_save_time * 60
        if use_auto_save_temporary_files and event.type == 'TIMER':
            if self.time_to_save is None: self.time_to_save = auto_save_time
            else: self.time_to_save -= self.actions.time_delta
            if self.time_to_save <= 0:
                # tempdir = bpy.app.tempdir
                tempdir = context.user_preferences.filepaths.temporary_directory
                filepath = os.path.join(tempdir, 'retopoflow_backup.blend')
                dprint('auto saving to %s' % filepath)
                if os.path.exists(filepath): os.remove(filepath)
                bpy.ops.wm.save_as_mainfile(filepath=filepath, check_existing=False, copy=True)
                self.time_to_save = auto_save_time

        # user pressing nav key?
        if self.actions.using('navigate') or (self.actions.timer and self.nav):
            # let Blender handle navigation
            self.actions.unuse('navigate')  # pass-through commands do not receive a release event
            self.nav = True
            self.set_cursor('HAND')
            self.rfwidget.clear()
            return {'pass'}
        if self.nav:
            self.nav = False
            self.rfwidget.update()

        nmode = self.FSM[self.mode]()
        if nmode: self.mode = nmode

        if self.actions.pressed('done'):
            # all done!
            return {'confirm'}

        if self.actions.pressed('edit mode'):
            # leave to edit mode
            return {'confirm', 'edit mode'}

        return {}


    def modal_main(self):
        # handle undo/redo
        if self.actions.pressed('undo'):
            self.undo_pop()
            return
        if self.actions.pressed('redo'):
            self.redo_pop()
            return

        # handle tool shortcut
        for action,tool in RFTool.action_tool:
            if self.actions.pressed(action):
                self.set_tool(tool())
                return

        # handle select all
        if self.actions.pressed('select all'):
            self.undo_push('select all')
            self.select_toggle()
            return

        # update rfwidget and cursor
        if self.actions.valid_mouse():
            self.rfwidget.update()
            self.set_cursor(self.rfwidget.mouse_cursor())
        else:
            self.rfwidget.clear()
            self.set_cursor('DEFAULT')

        if self.rfwidget.modal():
            if self.tool and self.actions.valid_mouse():
                self.tool.modal()


    ###################################################
    # RFSource functions

    def raycast_sources_Ray(self, ray:Ray):
        bp,bn,bi,bd = None,None,None,None
        for rfsource in self.rfsources:
            hp,hn,hi,hd = rfsource.raycast(ray)
            if bp is None or (hp is not None and hd < bd):
                bp,bn,bi,bd = hp,hn,hi,hd
        return (bp,bn,bi,bd)
    
    def raycast_sources_Ray_all(self, ray:Ray):
        return [hit for rfsource in self.rfsources for hit in rfsource.raycast_all(ray)]
    
    def raycast_sources_Point2D(self, xy:Point2D):
        if xy is None: return None,None,None,None
        return self.raycast_sources_Ray(self.Point2D_to_Ray(xy))
    
    def raycast_sources_Point2D_all(self, xy:Point2D):
        if xy is None: return None,None,None,None
        return self.raycast_sources_Ray_all(self.Point2D_to_Ray(xy))
    
    def raycast_sources_mouse(self):
        return self.raycast_sources_Point2D(self.actions.mouse)

    def raycast_sources_Point(self, xyz:Point):
        if xyz is None: return None,None,None,None
        xy = self.Point_to_Point2D(xyz)
        return self.raycast_sources_Point2D(xy)

    def nearest_sources_Point(self, point:Point, max_dist=float('inf')): #sys.float_info.max):
        bp,bn,bi,bd = None,None,None,None
        for rfsource in self.rfsources:
            hp,hn,hi,hd = rfsource.nearest(point, max_dist=max_dist)
            if bp is None or (hp is not None and hd < bd):
                bp,bn,bi,bd = hp,hn,hi,hd
        return (bp,bn,bi,bd)
    
    def plane_intersection_crawl(self, ray:Ray, plane:Plane):
        bp,bn,bi,bd,bo = None,None,None,None,None
        for rfsource in self.rfsources:
            hp,hn,hi,hd = rfsource.raycast(ray)
            if bp is None or (hp is not None and hd < bd):
                bp,bn,bi,bd,bo = hp,hn,hi,hd,rfsource
        if not bp: return []
        return bo.plane_intersection_crawl(ray, plane)
    
    ###################################################

    def is_visible(self, point:Point, normal:Normal):
        ray = self.Point_to_Ray(point, max_dist_offset=-0.001)
        if not ray: return False
        #if normal.dot(ray.d) <= 0: return False
        return all(not rfsource.raycast_hit(ray) for rfsource in self.rfsources)
<<<<<<< HEAD


=======
    
    
>>>>>>> 6ad3b1ea
    ###################################################

    def draw_postpixel(self):
        if not self.actions.r3d: return
<<<<<<< HEAD

=======
        
>>>>>>> 6ad3b1ea
        bgl.glEnable(bgl.GL_MULTISAMPLE)
        bgl.glEnable(bgl.GL_BLEND)

        self.tool.draw_postpixel()
        self.rfwidget.draw_postpixel()

        wtime,ctime = self.fps_time,time.time()
        self.frames += 1
        if ctime >= wtime + 1:
            self.fps = self.frames / (ctime - wtime)
            self.frames = 0
            self.fps_time = ctime

        font_id = 0

        if self.show_fps:
            debug_fps = 'fps: %0.2f' % self.fps
            debug_save = 'save: %0.0f' % (self.time_to_save or float('inf'))
            bgl.glColor4f(1.0, 1.0, 1.0, 0.10)
            blf.size(font_id, 12, 72)
            blf.position(font_id, 5, 5, 0)
            blf.draw(font_id, '%s  %s' % (debug_fps,debug_save))

        bgl.glColor4f(1.0, 1.0, 1.0, 0.5)
        blf.size(font_id, 12, 72)
        lh = int(blf.dimensions(font_id, "XMPQpqjI")[1] * 1.5)
        w = max(int(blf.dimensions(font_id, rft().name())[0]) for rft in RFTool)
        h = lh * len(RFTool)
        l,t = 10,self.actions.size[1] - 10

        bgl.glEnable(bgl.GL_BLEND)
        bgl.glColor4f(0.0, 0.0, 0.0, 0.25)
        bgl.glBegin(bgl.GL_QUADS)
        bgl.glVertex2f(l+w+5,t+5)
        bgl.glVertex2f(l-5,t+5)
        bgl.glVertex2f(l-5,t-h-5)
        bgl.glVertex2f(l+w+5,t-h-5)
        bgl.glEnd()

        bgl.glColor4f(0.0, 0.0, 0.0, 0.75)
        bgl.glLineWidth(1.0)
        bgl.glBegin(bgl.GL_LINE_STRIP)
        bgl.glVertex2f(l+w+5,t+5)
        bgl.glVertex2f(l-5,t+5)
        bgl.glVertex2f(l-5,t-h-5)
        bgl.glVertex2f(l+w+5,t-h-5)
        bgl.glVertex2f(l+w+5,t+5)
        bgl.glEnd()

        for i,rft_data in enumerate(RFTool.get_tools()):
            ids,rft = rft_data
            if type(self.tool) == rft.rft_class:
                bgl.glColor4f(1.0, 1.0, 0.0, 1.0)
            else:
                bgl.glColor4f(1.0, 1.0, 1.0, 0.5)
            th = int(blf.dimensions(font_id, rft.bl_label)[1])
            y = t - (i+1) * lh + int((lh - th) / 2.0)
            blf.position(font_id, l, y, 0)
            blf.draw(font_id, rft.bl_label)


    def draw_postview(self):
        if not self.actions.r3d: return
<<<<<<< HEAD

=======
        
>>>>>>> 6ad3b1ea
        bgl.glEnable(bgl.GL_MULTISAMPLE)
        bgl.glEnable(bgl.GL_BLEND)

        self.draw_yz_mirror()

        self.rftarget_draw.draw()
        self.tool.draw_postview()
        self.rfwidget.draw_postview()

    def draw_yz_mirror(self):
        if 'x' not in self.rftarget.symmetry: return
        bgl.glLineWidth(3.0)
        bgl.glDepthMask(bgl.GL_FALSE)
        bgl.glDepthRange(0.0, 0.9999)

        bgl.glColor4f(0.5, 1.0, 1.0, 0.15)
        bgl.glDepthFunc(bgl.GL_LEQUAL)
        bgl.glBegin(bgl.GL_LINES)
        for p0,p1 in self.zy_intersections:
            bgl.glVertex3f(*p0)
            bgl.glVertex3f(*p1)
        bgl.glEnd()

        bgl.glColor4f(0.5, 1.0, 1.0, 0.01)
        bgl.glDepthFunc(bgl.GL_GREATER)
        bgl.glBegin(bgl.GL_LINES)
        for p0,p1 in self.zy_intersections:
            bgl.glVertex3f(*p0)
            bgl.glVertex3f(*p1)
        bgl.glEnd()

        bgl.glDepthRange(0.0, 1.0)
        bgl.glDepthFunc(bgl.GL_LEQUAL)
        bgl.glDepthMask(bgl.GL_TRUE)<|MERGE_RESOLUTION|>--- conflicted
+++ resolved
@@ -156,7 +156,7 @@
         self._init_actions()            # set up default and user-defined actions
         self._init_usersettings()       # set up user-defined settings and key mappings
         self._init_drawing()            # set up drawing utilities
-        
+
         self._init_target()             # set up target object
         self._init_sources()            # set up source objects
 
@@ -203,7 +203,7 @@
         bpy.data.objects.remove(bpy.data.objects['RetopoFlow_Rotate'], do_unlink=True)
         bpy.context.scene.objects.active = self.tar_object
         self.rot_object = None
-    
+
     @profiler.profile
     def _init_target(self):
         ''' target is the active object.  must be selected and visible '''
@@ -212,7 +212,7 @@
         # if bpy.context.mode == 'EDIT_MESH':
         #    bpy.ops.object.mode_set(mode='OBJECT')
         #    bpy.ops.object.mode_set(mode='EDIT')
-        
+
         self.tar_object = RFContext.get_target()
         assert self.tar_object, 'Could not find valid target?'
         self.rftarget = RFTarget.new(self.tar_object)
@@ -249,7 +249,7 @@
             'point mirror offset': 0.000015,
         }
         self.rftarget_draw = RFMeshRender(self.rftarget, opts)
-    
+
     @profiler.profile
     def _init_sources(self):
         ''' find all valid source objects, which are mesh objects that are visible and not active '''
@@ -426,18 +426,18 @@
             if bp is None or (hp is not None and hd < bd):
                 bp,bn,bi,bd = hp,hn,hi,hd
         return (bp,bn,bi,bd)
-    
+
     def raycast_sources_Ray_all(self, ray:Ray):
         return [hit for rfsource in self.rfsources for hit in rfsource.raycast_all(ray)]
-    
+
     def raycast_sources_Point2D(self, xy:Point2D):
         if xy is None: return None,None,None,None
         return self.raycast_sources_Ray(self.Point2D_to_Ray(xy))
-    
+
     def raycast_sources_Point2D_all(self, xy:Point2D):
         if xy is None: return None,None,None,None
         return self.raycast_sources_Ray_all(self.Point2D_to_Ray(xy))
-    
+
     def raycast_sources_mouse(self):
         return self.raycast_sources_Point2D(self.actions.mouse)
 
@@ -453,7 +453,7 @@
             if bp is None or (hp is not None and hd < bd):
                 bp,bn,bi,bd = hp,hn,hi,hd
         return (bp,bn,bi,bd)
-    
+
     def plane_intersection_crawl(self, ray:Ray, plane:Plane):
         bp,bn,bi,bd,bo = None,None,None,None,None
         for rfsource in self.rfsources:
@@ -462,7 +462,7 @@
                 bp,bn,bi,bd,bo = hp,hn,hi,hd,rfsource
         if not bp: return []
         return bo.plane_intersection_crawl(ray, plane)
-    
+
     ###################################################
 
     def is_visible(self, point:Point, normal:Normal):
@@ -470,22 +470,13 @@
         if not ray: return False
         #if normal.dot(ray.d) <= 0: return False
         return all(not rfsource.raycast_hit(ray) for rfsource in self.rfsources)
-<<<<<<< HEAD
-
-
-=======
-    
-    
->>>>>>> 6ad3b1ea
+
+
     ###################################################
 
     def draw_postpixel(self):
         if not self.actions.r3d: return
-<<<<<<< HEAD
-
-=======
-        
->>>>>>> 6ad3b1ea
+
         bgl.glEnable(bgl.GL_MULTISAMPLE)
         bgl.glEnable(bgl.GL_BLEND)
 
@@ -549,11 +540,7 @@
 
     def draw_postview(self):
         if not self.actions.r3d: return
-<<<<<<< HEAD
-
-=======
-        
->>>>>>> 6ad3b1ea
+
         bgl.glEnable(bgl.GL_MULTISAMPLE)
         bgl.glEnable(bgl.GL_BLEND)
 
