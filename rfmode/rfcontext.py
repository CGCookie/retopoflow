import re
import sys
import math
import json
import copy
import time
import pickle
import binascii

import bpy
import bmesh
from bmesh.types import BMVert, BMEdge, BMFace
from mathutils.bvhtree import BVHTree
from mathutils import Matrix, Vector

from .rfcontext_actions import RFContext_Actions
from .rfcontext_spaces import RFContext_Spaces

from ..lib.common_utilities import get_settings
from ..common.maths import Point, Vec, Direction, Normal, Ray, XForm
from ..common.maths import Point2D, Vec2D, Direction2D

from .rfmesh import RFSource, RFTarget, RFMeshRender

from .rftool import RFTool
from .rfwidget import RFWidget


#######################################################
# import all the tools here

from .rftool_tweak_move import RFTool_Tweak_Move
from .rftool_tweak_relax import RFTool_Tweak_Relax
from .rftool_polypen import RFTool_Polypen

#######################################################
# import all the widgets here

from .rfwidget_circle import RFWidget_Circle

#######################################################


class RFContext(RFContext_Actions, RFContext_Spaces):
    '''
    RFContext contains data and functions that are useful across all of RetopoFlow, such as:

    - RetopoFlow settings
    - xform matrices, xfrom functions (raycast from screen space coord, etc.)
    - list of source objects, along with associated BVH, BMesh
    - undo stack
    - current state in FSM
    - event details

    Target object is the active object.  Source objects will be all visible objects that are not active.

    RFContext object is passed to tools, and tools perform manipulations through the RFContext object.
    '''
<<<<<<< HEAD

    undo_depth = 100 # set in RF settings?
    instance = None

=======
    
    instance = None     # reference to the current instance of RFContext
    
    undo_depth = 100    # set in RF settings?
    
>>>>>>> d1a47e72
    def __init__(self):
        RFContext.instance = self
        self.undo = []                  # undo stack of causing actions, FSM state, tool states, and rftargets
        self.redo = []                  # redo stack of causing actions, FSM state, tool states, and rftargets
        
        self._init_tools()              # set up tools and widgets used in RetopoFlow
        self._init_actions()            # set up default and user-defined actions
        self._init_usersettings()       # set up user-defined settings and key mappings
        
        self._init_target()             # set up target object
        self._init_sources()            # set up source objects
<<<<<<< HEAD
        self._init_tools()              # set up tools and widgets used in RetopoFlow
        self.undo = []                  # undo stack of causing actions, FSM state, tool states, and rftargets
        self.redo = []                  # redo stack of causing actions, FSM state, tool states, and rftargets

        self.start_time = time.time()
        self.window_time = time.time()
        self.frames = 0

        RFContext.instance = self

    def _init_usersettings(self):
        self.eventd = EventDetails()    # context, event details, etc.

        # user-defined settings and key mappings
        self.settings = get_settings()
        # TODO: keymaps need rewritten
        self.keymap = key_maps.rtflow_default_keymap_generate()
        key_maps.navigation_language() # check keymap against system language
        user = key_maps.rtflow_user_keymap_generate()
        self.events_nav = user['navigate']
        self.events_selection = set()
        self.events_selection.update(user['select'])
        self.events_selection.update(user['select all'])
        self.events_confirm = user['confirm']

=======
        
        self.start_time = time.time()
        self.window_time = time.time()
        self.frames = 0
        
    
    def _init_usersettings(self):
        # user-defined settings
        self.settings = get_settings()
        
>>>>>>> d1a47e72
    def _init_tools(self):
        RFTool.init_tools(self)     # init tools
        RFWidget.init_widgets(self) # init widgets

        self.tool = None
        self.set_tool(RFTool_Tweak_Move())

        self.nav = False

    def _init_target(self):
        ''' target is the active object.  must be selected and visible '''

        # if user has modified the edit mesh, toggle into object then edit mode to update
        if bpy.context.mode == 'EDIT_MESH':
            bpy.ops.object.mode_set(mode='OBJECT')
            bpy.ops.object.mode_set(mode='EDIT')

        tar_object = bpy.context.active_object
        assert tar_object and type(tar_object.data) is bpy.types.Mesh, 'Active object must be mesh object'
        assert tar_object.select, 'Active object must be selected'
        assert not tar_object.hide, 'Active object must be visible'
        assert any(ol and vl for ol,vl in zip(tar_object.layers, bpy.context.scene.layers)), 'Active object must be visible'
        self.rftarget = RFTarget.new(tar_object)

        # HACK! TODO: FIXME!
        color_select = self.settings.theme_colors_selection[self.settings.theme]
        color_frozen = self.settings.theme_colors_frozen[self.settings.theme]
        opts = {
            'poly color': (color_frozen[0], color_frozen[1], color_frozen[2], 0.20),
            'poly color selected': (color_select[0], color_select[1], color_select[2], 0.20),
            'poly offset': 0.000010,
            'poly mirror color': (color_frozen[0], color_frozen[1], color_frozen[2], 0.10),
            'poly mirror color selected': (color_select[0], color_select[1], color_select[2], 0.10),
            'poly mirror offset': 0.000010,

            'line color': (color_frozen[0], color_frozen[1], color_frozen[2], 1.00),
            'line color selected': (color_select[0], color_select[1], color_select[2], 1.00),
            'line width': 2.0,
            'line offset': 0.000012,
            'line mirror stipple': False,
            'line mirror color': (color_frozen[0], color_frozen[1], color_frozen[2], 0.25),
            'line mirror color selected': (color_select[0], color_select[1], color_select[2], 0.25),
            'line mirror width': 1.5,
            'line mirror offset': 0.000012,
            'line mirror stipple': False,

            'point color': (color_frozen[0], color_frozen[1], color_frozen[2], 1.00),
            'point color selected': (color_select[0], color_select[1], color_select[2], 1.00),
            'point size': 5.0,
            'point offset': 0.000015,
            'point mirror color': (color_frozen[0], color_frozen[1], color_frozen[2], 0.25),
            'point mirror color selected': (color_select[0], color_select[1], color_select[2], 0.25),
            'point mirror size': 3.0,
            'point mirror offset': 0.000015,
        }
        self.rftarget_draw = RFMeshRender(self.rftarget, opts)

    def _init_sources(self):
        ''' find all valid source objects, which are mesh objects that are visible and not active '''
        self.rfsources = []
        visible_layers = [i for i in range(20) if bpy.context.scene.layers[i]]
        for obj in bpy.context.scene.objects:
            if type(obj.data) is not bpy.types.Mesh: continue               # only mesh objects
            if obj == bpy.context.active_object: continue                   # exclude active object
            if not any(obj.layers[i] for i in visible_layers): continue     # must be on visible layer
            if obj.hide: continue                                           # cannot be hidden
            if not obj.data.polygons: continue                              # must have at least one polygon
            self.rfsources.append( RFSource.new(obj) )                      # obj is a valid source!
        print('%d sources' % len(self.rfsources))

    def commit(self):
        #self.rftarget.commit()
        pass

    def end(self):
        pass

    ###################################################
    # mouse cursor functions

    def set_cursor(self, cursor):
        # DEFAULT, NONE, WAIT, CROSSHAIR, MOVE_X, MOVE_Y, KNIFE, TEXT, PAINT_BRUSH, HAND, SCROLL_X, SCROLL_Y, SCROLL_XY, EYEDROPPER
        for wm in bpy.data.window_managers:
            for win in wm.windows:
                win.cursor_modal_set(cursor)

    def restore_cursor(self): self.set_cursor('DEFAULT')

    def set_tool(self, tool):
        if self.tool == tool: return
        self.tool       = tool                  # currently selected tool
        self.tool_state = self.tool.start()     # current tool state
        self.rfwidget   = self.tool.rfwidget()  # current tool widget

    ###################################################
    # undo / redo stack operations

    def _create_state(self, action):
        return {
            'action':       action,
            'tool':         self.tool,
            'tool_state':   copy.deepcopy(self.tool_state),
            'rftarget':     copy.deepcopy(self.rftarget),
            }
    def _restore_state(self, state):
        self.tool = state['tool']
        self.tool_state = state['tool_state']
        self.rftarget = state['rftarget']
        self.rftarget.dirty()
        self.rftarget_draw.replace_rfmesh(self.rftarget)

    def undo_push(self, action, repeatable=False):
        # skip pushing to undo if action is repeatable and we are repeating actions
        if repeatable and self.undo and self.undo[-1]['action'] == action: return
        self.undo.append(self._create_state(action))
        while len(self.undo) > self.undo_depth: self.undo.pop(0)     # limit stack size
        self.redo.clear()

    def undo_pop(self):
        if not self.undo: return
        self.redo.append(self._create_state('undo'))
        self._restore_state(self.undo.pop())

    def undo_cancel(self):
        if not self.undo: return
        self._restore_state(self.undo.pop())

    def redo_pop(self):
        if not self.redo: return
        self.undo.append(self._create_state('redo'))
        self._restore_state(self.redo.pop())


    ###################################################

    def modal(self, context, event):
        # returns set with actions for RFMode to perform
        #   {'confirm'}:    done with RFMode
        #   {'pass'}:       pass-through to Blender
        #   empty or None:  stay in modal

        prev_tool = self.tool
<<<<<<< HEAD
        self.eventd.update(context, event)

=======
        self._process_event(context, event)
        
>>>>>>> d1a47e72
        self.hit_pos,self.hit_norm,_,_ = self.raycast_sources_mouse()

        if self.eventd.press in self.events_confirm:
            # all done!
            return {'confirm'}

        # is cursor in valid space?
        if not self.eventd.valid_mouse((context.region.width, context.region.height)):
            self.set_cursor('DEFAULT')
            if self.rfwidget: self.rfwidget.clear()
            return {}

        # user pressing nav key?
        if self.eventd.press in self.events_nav or (self.eventd.type == 'TIMER' and self.nav):
            # let Blender handle navigation
            self.nav = True
            self.set_cursor('HAND')
            if self.rfwidget: self.rfwidget.clear()
            return {'pass'}
        self.nav = False


        # handle undo/redo
        if self.eventd.press in self.keymap['undo']:
            self.undo_pop()
            return {}
        if self.eventd.press in self.keymap['redo']:
            self.redo_pop()
            return {}
<<<<<<< HEAD

        # handle tool switching hotkeys
        if self.eventd.press in {'T'}:
            self.set_tool(RFTool_Tweak_Move())
            return {}
        if self.eventd.press in {'R'}:
            self.set_tool(RFTool_Tweak_Relax())
            return {}
        if self.eventd.press in {'P'}:
            self.set_tool(RFTool_Polypen())
            return {}


=======
        
        for action,tool in RFTool.action_tool:
            if self.eventd.press in action:
                self.set_tool(tool())
        # handle tool switching hotkeys
        # if self.eventd.press in {'T'}:
        #     self.set_tool(RFTool_Tweak_Move())
        #     return {}
        # if self.eventd.press in {'R'}:
        #     self.set_tool(RFTool_Tweak_Relax())
        #     return {}
        
        
>>>>>>> d1a47e72
        if self.tool:
            self.rfwidget = self.tool.rfwidget()
            if self.rfwidget:
                self.rfwidget.update()
                self.set_cursor(self.rfwidget.mouse_cursor())
        else:
            self.rfwidget = None
            self.set_cursor('CROSSHAIR')

        if self.eventd.press in self.events_selection:
            # handle selection
            #print('select!')
            #self.ensure_lookup_tables()
            #self.select([self.rftarget.bme.verts[i] for i in range(4)])
            #return {}
            pass

        if self.tool: self.tool.modal()

        if prev_tool != self.tool:
            # tool has changed
            # set up state of new tool
            self.tool_state = self.tool.start()

        return {}


    ###################################################
    # RFSource functions

    def raycast_sources_Ray(self, ray:Ray):
        bp,bn,bi,bd = None,None,None,None
        for rfsource in self.rfsources:
            hp,hn,hi,hd = rfsource.raycast(ray)
            if bp is None or (hp is not None and hd < bd):
                bp,bn,bi,bd = hp,hn,hi,hd
        return (bp,bn,bi,bd)

    def raycast_sources_Point2D(self, xy:Point2D):
        return self.raycast_sources_Ray(self.Point2D_to_Ray(xy))

    def raycast_sources_mouse(self):
        return self.raycast_sources_Point2D(self.eventd.mouse)

    def nearest_sources_Point(self, point:Point, max_dist=float('inf')): #sys.float_info.max):
        bp,bn,bi,bd = None,None,None,None
        for rfsource in self.rfsources:
            hp,hn,hi,hd = rfsource.nearest(point, max_dist=max_dist)
            if bp is None or (hp is not None and hd < bd):
                bp,bn,bi,bd = hp,bn,hi,hd
        return (bp,bn,bi,bd)


    ##################################################
    # RFTarget functions

    def target_nearest_bmvert_Point(self, xyz:Point):
        return self.rftarget.nearest_bmvert_Point(xyz)

    def target_nearest_bmvert_Point2D(self, xy:Point2D):
        p,_,_,_ = self.raycast_sources_Point2D(xy)
        if p is None: return None
        return self.target_nearest_bmvert_Point(p)

    def target_nearest2D_bmvert_Point2D(self, xy):
        return self.rftarget.nearest2D_bmvert_Point2D(xy, self.Point_to_Point2D)

    def target_nearest2D_bmvert_mouse(self):
        return self.target_nearest2D_bmvert_Point2D(self.eventd.mouse)

    def target_nearest_bmvert_mouse(self):
        return self.target_nearest_bmvert_Point2D(self.eventd.mouse)

    def target_nearest_bmverts_Point(self, xyz:Point, dist3D:float):
        return self.rftarget.nearest_bmverts_Point(xyz, dist3D)

    def target_nearest_bmverts_Point2D(self, xy:Point2D, dist3D:float):
        p,_,_,_ = self.raycast_sources_Point2D(xy)
        if p is None: return None
        return self.target_nearest_bmverts_Point(p, dist3D)

    def target_nearest_bmverts_mouse(self, dist3D:float):
        return self.target_nearest_bmverts_Point2D(self.eventd.mouse, dist3D)

    def target_nearest2D_bmverts_Point2D(self, xy:Point2D, dist2D:float):
        return self.rftarget.nearest2D_bmverts_Point2D(xy, dist2D, self.Point_to_Point2D)

    def target_nearest2D_bmverts_mouse(self, dist2D:float):
        return self.target_nearest2D_bmverts_Point2D(self.eventd.mouse, dist2D)
<<<<<<< HEAD


    ###################################################
    # converts entities between screen space and world space

    def Point2D_to_Vec(self, xy:Point2D):
        return Vec(region_2d_to_vector_3d(self.eventd.region, self.eventd.r3d, xy))

    def Point2D_to_Origin(self, xy:Point2D):
        return Point(region_2d_to_origin_3d(self.eventd.region, self.eventd.r3d, xy))

    def Point2D_to_Ray(self, xy:Point2D):
        return Ray(self.Point2D_to_Origin(xy), self.Point2D_to_Vec(xy))

    def Point2D_to_Point(self, xy:Point2D, depth:float):
        r = self.Point2D_to_Ray(xy)
        return Point(r.o + depth * r.d)
        #return Point(region_2d_to_location_3d(self.eventd.region, self.eventd.r3d, xy, depth))

    def Point_to_Point2D(self, xyz:Point):
        xy = location_3d_to_region_2d(self.eventd.region, self.eventd.r3d, xyz)
        if xy is None: return None
        return Point2D(xy)

    def Point_to_depth(self, xyz):
        xy = location_3d_to_region_2d(self.eventd.region, self.eventd.r3d, xyz)
        if xy is None: return None
        oxyz = region_2d_to_origin_3d(self.eventd.region, self.eventd.r3d, xy)
        return (xyz - oxyz).length

    def size2D_to_size(self, size2D:float, xy:Point2D, depth:float):
        # computes size of 3D object at distance (depth) as it projects to 2D size
        # TODO: there are more efficient methods of computing this!
        p3d0 = self.Point2D_to_Point(xy, depth)
        p3d1 = self.Point2D_to_Point(xy + Vec2D((size2D,0)), depth)
        return (p3d0 - p3d1).length

    def Vec_up(self):
        return self.Point2D_to_Origin((0,0)) - self.Point2D_to_Origin((0,1))

    def Vec_right(self):
        return self.Point2D_to_Origin((1,0)) - self.Point2D_to_Origin((0,0))
=======
    
    
>>>>>>> d1a47e72

    ###################################################

    def ensure_lookup_tables(self):
        self.rftarget.ensure_lookup_tables()

    def dirty(self):
        self.rftarget.dirty()

    ###################################################

    def deselect_all(self):
        self.rftarget.deselect_all()

    def deselect(self, elems):
        self.rftarget.deselect(elems)

    def select(self, elems, supparts=True, subparts=True, only=True):
        self.rftarget.select(elems, supparts=supparts, subparts=subparts, only=only)


    ###################################################

    def draw_postpixel(self):
        if self.rfwidget:
            self.rfwidget.draw_postpixel()

        wtime,ctime = self.window_time,time.time()
        self.frames += 1
        if ctime >= wtime + 1:
            print('%f fps' % (self.frames / (ctime - wtime)))
            self.frames = 0
            self.window_time = ctime


    def draw_postview(self):
        self.rftarget_draw.draw()
        if self.rfwidget:
            self.rfwidget.draw_postview()<|MERGE_RESOLUTION|>--- conflicted
+++ resolved
@@ -56,67 +56,32 @@
 
     RFContext object is passed to tools, and tools perform manipulations through the RFContext object.
     '''
-<<<<<<< HEAD
-
-    undo_depth = 100 # set in RF settings?
-    instance = None
-
-=======
-    
+
     instance = None     # reference to the current instance of RFContext
-    
+
     undo_depth = 100    # set in RF settings?
-    
->>>>>>> d1a47e72
+
     def __init__(self):
         RFContext.instance = self
         self.undo = []                  # undo stack of causing actions, FSM state, tool states, and rftargets
         self.redo = []                  # redo stack of causing actions, FSM state, tool states, and rftargets
-        
+
         self._init_tools()              # set up tools and widgets used in RetopoFlow
         self._init_actions()            # set up default and user-defined actions
         self._init_usersettings()       # set up user-defined settings and key mappings
-        
+
         self._init_target()             # set up target object
         self._init_sources()            # set up source objects
-<<<<<<< HEAD
-        self._init_tools()              # set up tools and widgets used in RetopoFlow
-        self.undo = []                  # undo stack of causing actions, FSM state, tool states, and rftargets
-        self.redo = []                  # redo stack of causing actions, FSM state, tool states, and rftargets
 
         self.start_time = time.time()
         self.window_time = time.time()
         self.frames = 0
 
-        RFContext.instance = self
-
-    def _init_usersettings(self):
-        self.eventd = EventDetails()    # context, event details, etc.
-
-        # user-defined settings and key mappings
-        self.settings = get_settings()
-        # TODO: keymaps need rewritten
-        self.keymap = key_maps.rtflow_default_keymap_generate()
-        key_maps.navigation_language() # check keymap against system language
-        user = key_maps.rtflow_user_keymap_generate()
-        self.events_nav = user['navigate']
-        self.events_selection = set()
-        self.events_selection.update(user['select'])
-        self.events_selection.update(user['select all'])
-        self.events_confirm = user['confirm']
-
-=======
-        
-        self.start_time = time.time()
-        self.window_time = time.time()
-        self.frames = 0
-        
-    
+
     def _init_usersettings(self):
         # user-defined settings
         self.settings = get_settings()
-        
->>>>>>> d1a47e72
+
     def _init_tools(self):
         RFTool.init_tools(self)     # init tools
         RFWidget.init_widgets(self) # init widgets
@@ -259,13 +224,8 @@
         #   empty or None:  stay in modal
 
         prev_tool = self.tool
-<<<<<<< HEAD
-        self.eventd.update(context, event)
-
-=======
         self._process_event(context, event)
-        
->>>>>>> d1a47e72
+
         self.hit_pos,self.hit_norm,_,_ = self.raycast_sources_mouse()
 
         if self.eventd.press in self.events_confirm:
@@ -295,22 +255,7 @@
         if self.eventd.press in self.keymap['redo']:
             self.redo_pop()
             return {}
-<<<<<<< HEAD
-
-        # handle tool switching hotkeys
-        if self.eventd.press in {'T'}:
-            self.set_tool(RFTool_Tweak_Move())
-            return {}
-        if self.eventd.press in {'R'}:
-            self.set_tool(RFTool_Tweak_Relax())
-            return {}
-        if self.eventd.press in {'P'}:
-            self.set_tool(RFTool_Polypen())
-            return {}
-
-
-=======
-        
+
         for action,tool in RFTool.action_tool:
             if self.eventd.press in action:
                 self.set_tool(tool())
@@ -321,9 +266,8 @@
         # if self.eventd.press in {'R'}:
         #     self.set_tool(RFTool_Tweak_Relax())
         #     return {}
-        
-        
->>>>>>> d1a47e72
+
+
         if self.tool:
             self.rfwidget = self.tool.rfwidget()
             if self.rfwidget:
@@ -413,53 +357,8 @@
 
     def target_nearest2D_bmverts_mouse(self, dist2D:float):
         return self.target_nearest2D_bmverts_Point2D(self.eventd.mouse, dist2D)
-<<<<<<< HEAD
-
-
-    ###################################################
-    # converts entities between screen space and world space
-
-    def Point2D_to_Vec(self, xy:Point2D):
-        return Vec(region_2d_to_vector_3d(self.eventd.region, self.eventd.r3d, xy))
-
-    def Point2D_to_Origin(self, xy:Point2D):
-        return Point(region_2d_to_origin_3d(self.eventd.region, self.eventd.r3d, xy))
-
-    def Point2D_to_Ray(self, xy:Point2D):
-        return Ray(self.Point2D_to_Origin(xy), self.Point2D_to_Vec(xy))
-
-    def Point2D_to_Point(self, xy:Point2D, depth:float):
-        r = self.Point2D_to_Ray(xy)
-        return Point(r.o + depth * r.d)
-        #return Point(region_2d_to_location_3d(self.eventd.region, self.eventd.r3d, xy, depth))
-
-    def Point_to_Point2D(self, xyz:Point):
-        xy = location_3d_to_region_2d(self.eventd.region, self.eventd.r3d, xyz)
-        if xy is None: return None
-        return Point2D(xy)
-
-    def Point_to_depth(self, xyz):
-        xy = location_3d_to_region_2d(self.eventd.region, self.eventd.r3d, xyz)
-        if xy is None: return None
-        oxyz = region_2d_to_origin_3d(self.eventd.region, self.eventd.r3d, xy)
-        return (xyz - oxyz).length
-
-    def size2D_to_size(self, size2D:float, xy:Point2D, depth:float):
-        # computes size of 3D object at distance (depth) as it projects to 2D size
-        # TODO: there are more efficient methods of computing this!
-        p3d0 = self.Point2D_to_Point(xy, depth)
-        p3d1 = self.Point2D_to_Point(xy + Vec2D((size2D,0)), depth)
-        return (p3d0 - p3d1).length
-
-    def Vec_up(self):
-        return self.Point2D_to_Origin((0,0)) - self.Point2D_to_Origin((0,1))
-
-    def Vec_right(self):
-        return self.Point2D_to_Origin((1,0)) - self.Point2D_to_Origin((0,0))
-=======
-    
-    
->>>>>>> d1a47e72
+
+
 
     ###################################################
 
