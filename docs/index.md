# Introduction

Welcome to the RetopoFlow documentation!


<<<<<<< HEAD
RetopoFlow is a complete set of retopologize tools for Blender designed for artists. This documentation covers the installation and usage of all tools included in the add-on.
=======
Test.

### Markdown
>>>>>>> 1796418b

If you’re brand new to RetopoFlow, check the Getting Started page, otherwise jump right over to the Tools section.

![RetopoFlow Viewport]()

## Requirements

RetopoFlow v3.x requires Blender 2.83 or newer, and will work on any operating system Blender supports.

## Download and Install

You may download RetopoFlow from your account dashboard on the Blender Market, assuming you’ve already purchased it. If you have not yet purchased a copy, then you may get it here.

The easiest way to install RetopoFlow is to do so directly from Blender. You can do this by going to `File > User Preferences > Add-ons > Install` from File. This will open a File Browser in Blender, allowing to you navigate to and select the .zip file you downloaded. Press Install from file.

_If your browser auto-extracted the downloaded .zip file then you will need to re-compress the **RetopoFlow** folder before installing._

Once installed, Blender should automatically filter the addons list to show only RetopoFlow. You can then enable the add-on by clicking the checkbox on the upper right of the add-on panel.

![Installing RetopoFlow]()


## Getting Support

Running into a problem or have a question that the documentation isn’t answering? Reach out to us via the retopoflow@cgcookie.com<|MERGE_RESOLUTION|>--- conflicted
+++ resolved
@@ -2,14 +2,7 @@
 
 Welcome to the RetopoFlow documentation!
 
-
-<<<<<<< HEAD
 RetopoFlow is a complete set of retopologize tools for Blender designed for artists. This documentation covers the installation and usage of all tools included in the add-on.
-=======
-Test.
-
-### Markdown
->>>>>>> 1796418b
 
 If you’re brand new to RetopoFlow, check the Getting Started page, otherwise jump right over to the Tools section.
 
