--- conflicted
+++ resolved
@@ -139,11 +139,8 @@
         icons = load_icons()
         contours_icon = icons.get("rf_contours_icon")
         polystrips_icon = icons.get("rf_polystrips_icon")
-<<<<<<< HEAD
         layout.operator("cgcookie.edgepatches", icon="OUTLINER_OB_MESH")
-=======
         polypen_icon = icons.get("rf_polypen_icon")
->>>>>>> 79c4d49b
 
         layout.operator("cgcookie.contours", icon_value=contours_icon.icon_id)
         layout.operator("cgcookie.polystrips", icon_value=polystrips_icon.icon_id)
