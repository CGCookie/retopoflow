import bpy

from .lib import common_utilities
from .lib.common_utilities import bversion

if bversion() >= '002.076.000':
    from .icons import load_icons

class CGCOOKIE_OT_retopoflow_panel(bpy.types.Panel):
    '''RetopoFlow Tools'''
    bl_category = "Retopology"
    bl_label = "RetopoFlow"
    bl_space_type = 'VIEW_3D'
    bl_region_type = 'TOOLS'

    @classmethod
    def poll(cls, context):
        mode = bpy.context.mode
        obj = context.active_object
        return (obj and obj.type == 'MESH' and mode in ('OBJECT', 'EDIT_MESH'))

    def draw(self, context):
        layout = self.layout

        settings = common_utilities.get_settings()
        
        
        if bversion() < '002.076.00':
            col = layout.column(align=True)
            col.label('ERROR: upgrade needed', icon='ERROR')
            col.label('RetopoFlow requires Blender 2.76+')
            return

        col = layout.column(align=True)

        col.label("Source Object:")

        col = layout.column(align=True)

        if context.mode == 'OBJECT':
            row = col.row(align=True)
            scene = context.scene
            row.prop_search(settings, "source_object", scene, "objects", text='')

            sub = row.row(align=True)
            sub.scale_x = 0.1
            sub.operator("cgcookie.eye_dropper", icon='EYEDROPPER').target_prop = 'source_object'
        elif context.mode == 'EDIT_MESH':
            row = col.row(align=True)
            scene = context.scene
            row.prop_search(settings, "source_object", scene, "objects", text='')

            sub = row.row(align=True)
            sub.scale_x = 0.1
            sub.operator("cgcookie.eye_dropper", icon='EYEDROPPER').target_prop = 'source_object'

        if context.mode != 'EDIT_MESH':

            col = layout.column(align=True)
            col.label("Target Object:")

            row = col.row(align=True)
            scene = context.scene
            row.prop_search(settings, "target_object", scene, "objects", text='')

            sub = row.row(align=True)
            sub.scale_x = 0.1
            sub.operator("cgcookie.eye_dropper", icon='EYEDROPPER').target_prop = 'target_object'

        col = layout.column(align=True)

        col.label("Tools:")

        icons = load_icons()
        contours_icon = icons.get("rf_contours_icon")
        col.operator("cgcookie.contours", icon_value=contours_icon.icon_id)

        polystrips_icon = icons.get("rf_polystrips_icon")
        col.operator("cgcookie.polystrips", icon_value=polystrips_icon.icon_id)

<<<<<<< HEAD
        col.operator("cgcookie.edgepatches", icon='OUTLINER_OB_MESH')
=======
        polypen_icon = icons.get("rf_polypen_icon")
        col.operator("cgcookie.polypen", icon_value=polypen_icon.icon_id)

>>>>>>> fd3fac62
        if context.mode =='EDIT_MESH':
            tweaK_icon = icons.get("rf_tweak_icon")
            loop_cut_icon = icons.get("rf_loopcut_icon")
            edgeslide_icon = icons.get("rf_edgeslide_icon")



            col.operator("cgcookie.tweak", icon_value=tweaK_icon.icon_id)
            col.operator("cgcookie.loop_cut", text='Loop Cut', icon_value=loop_cut_icon.icon_id)
            col.operator("cgcookie.edge_slide", text='Edge Slide', icon_value=edgeslide_icon.icon_id)

        col = layout.column(align=True)
        col.label("Tool Settings:")

        box = layout.box()
        row = box.row()

        row.prop(settings, "retopoflow_panel_settings")

        if settings.retopoflow_panel_settings:
            col = box.column()
            col.label("CONTOURS:")

            col.prop(settings, "vertex_count")

            col.label("Guide Mode:")
            col.prop(settings, "ring_count")

            col.label("Cache:")
            col.prop(settings, "recover", text="Recover")

            if settings.recover:
                col.prop(settings, "recover_clip")

            #col.operator("cgcookie.contours_clear_cache", text = "Clear Cache", icon = 'CANCEL')


            col = box.column()
            col.label("POLYSTRIPS:")
            col.prop(settings, "symmetry_plane", text ="Symmetry Plane")

class CGCOOKIE_OT_retopoflow_menu(bpy.types.Menu):  
    bl_label = "Retopology"
    bl_space_type = 'VIEW_3D'
    bl_idname = "object.retopology_menu"

    def draw(self, context):
        layout = self.layout

        layout.operator_context = 'INVOKE_DEFAULT'

        icons = load_icons()
        contours_icon = icons.get("rf_contours_icon")
        polystrips_icon = icons.get("rf_polystrips_icon")
        layout.operator("cgcookie.edgepatches", icon="OUTLINER_OB_MESH")

        layout.operator("cgcookie.contours", icon_value=contours_icon.icon_id)
        layout.operator("cgcookie.polystrips", icon_value=polystrips_icon.icon_id)


        if context.mode =='EDIT_MESH':
            icons = load_icons()
            loopcut_icon = icons.get("rf_loopcut_icon")
            edgeslide_icon = icons.get("rf_edgeslide_icon")
            tweak_icon = icons.get("rf_tweak_icon")

            layout.operator("cgcookie.tweak", icon_value=tweak_icon.icon_id)
            layout.operator("cgcookie.loop_cut", text="Loop Cut", icon_value=loopcut_icon.icon_id)
            layout.operator("cgcookie.edge_slide", text="Edge Slide", icon_value=edgeslide_icon.icon_id)
<|MERGE_RESOLUTION|>--- conflicted
+++ resolved
@@ -78,13 +78,10 @@
         polystrips_icon = icons.get("rf_polystrips_icon")
         col.operator("cgcookie.polystrips", icon_value=polystrips_icon.icon_id)
 
-<<<<<<< HEAD
         col.operator("cgcookie.edgepatches", icon='OUTLINER_OB_MESH')
-=======
         polypen_icon = icons.get("rf_polypen_icon")
         col.operator("cgcookie.polypen", icon_value=polypen_icon.icon_id)
 
->>>>>>> fd3fac62
         if context.mode =='EDIT_MESH':
             tweaK_icon = icons.get("rf_tweak_icon")
             loop_cut_icon = icons.get("rf_loopcut_icon")
